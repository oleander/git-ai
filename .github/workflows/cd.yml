name: CD

on:
  push:
<<<<<<< HEAD
    branches: [main]
  pull_request_target:
    types: [opened, synchronize, reopened, closed]
    branches: [main]
=======
    branches:
      - main
  pull_request:
    types: [opened, synchronize, reopened, closed]
    branches:
      - main
  workflow_dispatch: {}
>>>>>>> bee36c60

env:
  CARGO_TERM_COLOR: always

jobs:
  lint:
    runs-on: ubuntu-latest
    steps:
      - name: Checkout code
        uses: actions/checkout@v3

      - name: Setup nightly toolchain
        uses: actions-rs/toolchain@v1
        id: rust
        with:
          components: rustfmt, clippy
          toolchain: nightly
<<<<<<< HEAD
          profile: minimal
=======
>>>>>>> bee36c60

      - uses: actions/cache@v3
        with:
          path: |
            ~/.cargo/bin/
            ~/.cargo/registry/index/
            ~/.cargo/registry/cache/
            ~/.cargo/git/db/
            target/
<<<<<<< HEAD
          key: |
            cargo-${{ runner.os }}-nightly-${{ steps.rust.outputs.rustc_hash }}-${{ hashFiles('**/Cargo.lock') }}
          restore-keys: |
            cargo-${{ runner.os }}-nightly-${{ steps.rust.outputs.rustc_hash }}-

      - name: Run clippy
        uses: actions-rs/cargo@v1
        with:
          command: clippy
          args: -- -D warnings

      - name: Run cargo fmt
        uses: actions-rs/cargo@v1
        with:
=======
          key: ${{ runner.os }}-nightly-${{ hashFiles('**/Cargo.lock') }}

      - name: Run clippy
        uses: actions-rs/cargo@v1
        with:
          command: clippy
          args: -- -D warnings

      - name: Run cargo fmt
        uses: actions-rs/cargo@v1
        with:
>>>>>>> bee36c60
          command: fmt
          args: -- --check
  test:
    strategy:
      fail-fast: true
      matrix:
        os: [macos-latest, ubuntu-latest]
        rust: [nightly, stable]
    runs-on: ${{ matrix.os }}
    continue-on-error: false
    steps:
      - name: Checkout code
        uses: actions/checkout@v3

      - name: Set up Rust
        uses: actions-rs/toolchain@v1
<<<<<<< HEAD
        id: rust
=======
>>>>>>> bee36c60
        with:
          toolchain: ${{ matrix.rust }}
          override: true
          profile: minimal

      - uses: actions/cache@v3
        with:
          path: |
            ~/.cargo/bin/
            ~/.cargo/registry/index/
            ~/.cargo/registry/cache/
            ~/.cargo/git/db/
            target/
<<<<<<< HEAD
          key: |
            cargo-${{ runner.os }}-${{ matrix.rust }}-${{ steps.rust.outputs.rustc_hash }}-${{ hashFiles('**/Cargo.lock') }}
          restore-keys: |
            cargo-${{ runner.os }}-${{ matrix.rust }}-${{ steps.rust.outputs.rustc_hash }}-
=======
          key: ${{ runner.os }}-${{ matrix.rust }}-${{ hashFiles('**/Cargo.lock') }}
>>>>>>> bee36c60

      - name: Run integration tests
        run: |
          cargo build --release
          cargo test --release
<<<<<<< HEAD
          ./scripts/integration-tests
=======
          ./tools/test.sh
>>>>>>> bee36c60
        env:
          OPENAI_API_KEY: ${{ secrets.OPENAI_API_KEY }}

  deploy:
    needs: [test, lint]
    runs-on: ubuntu-latest
    continue-on-error: false
<<<<<<< HEAD
    if: github.event.pull_request.merged == true
=======
>>>>>>> bee36c60
    steps:
      - name: Checkout code
        uses: actions/checkout@v3

      - run: sudo apt-get install jq

      - name: Set up Rust
<<<<<<< HEAD
        id: rust
=======
>>>>>>> bee36c60
        uses: actions-rs/toolchain@v1
        with:
          profile: minimal
          override: true
          default: true
          toolchain: stable

      - uses: actions/cache@v3
        with:
          path: |
            ~/.cargo/bin/
            ~/.cargo/registry/index/
            ~/.cargo/registry/cache/
            ~/.cargo/git/db/
            target/
<<<<<<< HEAD
          key: |
            cargo-${{ runner.os }}-stable-${{ steps.rust.outputs.rustc_hash }}-${{ hashFiles('**/Cargo.lock') }}
          restore-keys: |
            cargo-${{ runner.os }}-stable-${{ steps.rust.outputs.rustc_hash }}-
=======
          key: ${{ runner.os }}-stable-${{ hashFiles('**/Cargo.lock') }}
>>>>>>> bee36c60

      - name: Install cargo-bump
        run: cargo install cargo-bump

<<<<<<< HEAD
=======
      - name: Previous version
        id: prev_version
        run: echo "::set-output name=version::$(./scripts/current-version)"
        shell: bash

>>>>>>> bee36c60
      - name: Bump version using cargo-bump
        run: cargo bump patch

      - name: Next version
        id: next_version
        run: echo "::set-output name=version::$(./scripts/current-version)"
        shell: bash

<<<<<<< HEAD
      - name: Update dependencies & ensure version changed
=======
      - name: Check that version number was bumped
        if: ${{ steps.prev_version.outputs.version == steps.next_version.outputs.version }}
        run: exit 1

      - name: Update dependencies & ensure version changed
        if: ${{ github.event.pull_request.merged == true }}
>>>>>>> bee36c60
        run: cargo update --aggressive

      - name: Commit changes and tag release
        run: |
          git config user.name "${{ github.actor }}"
          git config user.email "${{ github.actor_id }}+${{ github.actor }}@users.noreply.github.com"
          git add Cargo.lock Cargo.toml
          git commit -m "Update dependencies for version ${{ steps.next_version.outputs.version }}"
          git tag -a "v${{ steps.next_version.outputs.version }}" -m "Release v${{ steps.next_version.outputs.version }}"

<<<<<<< HEAD
      - name: Push changes to main
=======
      - name: Publish to crates.io (Dry Run)
        if: ${{ github.event.pull_request.merged != true }}
        run: |
          echo "Dry run: would publish to crates.io but skipping because this is a dry run."

      - name: Push changes to main
        if: ${{ github.event.pull_request.merged == true }}
>>>>>>> bee36c60
        run: |
          git push origin main
          git push origin "v${{ steps.next_version.outputs.version }}"

<<<<<<< HEAD
      - name: Publish to crates.io
=======
      - name: Publish to crates.io (Actual Run)
        if: ${{ github.event.pull_request.merged == true }}
>>>>>>> bee36c60
        uses: katyo/publish-crates@v2
        with:
          registry-token: ${{ secrets.CARGO_REGISTRY_TOKEN }}<|MERGE_RESOLUTION|>--- conflicted
+++ resolved
@@ -2,12 +2,6 @@
 
 on:
   push:
-<<<<<<< HEAD
-    branches: [main]
-  pull_request_target:
-    types: [opened, synchronize, reopened, closed]
-    branches: [main]
-=======
     branches:
       - main
   pull_request:
@@ -15,7 +9,6 @@
     branches:
       - main
   workflow_dispatch: {}
->>>>>>> bee36c60
 
 env:
   CARGO_TERM_COLOR: always
@@ -29,14 +22,9 @@
 
       - name: Setup nightly toolchain
         uses: actions-rs/toolchain@v1
-        id: rust
         with:
           components: rustfmt, clippy
           toolchain: nightly
-<<<<<<< HEAD
-          profile: minimal
-=======
->>>>>>> bee36c60
 
       - uses: actions/cache@v3
         with:
@@ -46,22 +34,6 @@
             ~/.cargo/registry/cache/
             ~/.cargo/git/db/
             target/
-<<<<<<< HEAD
-          key: |
-            cargo-${{ runner.os }}-nightly-${{ steps.rust.outputs.rustc_hash }}-${{ hashFiles('**/Cargo.lock') }}
-          restore-keys: |
-            cargo-${{ runner.os }}-nightly-${{ steps.rust.outputs.rustc_hash }}-
-
-      - name: Run clippy
-        uses: actions-rs/cargo@v1
-        with:
-          command: clippy
-          args: -- -D warnings
-
-      - name: Run cargo fmt
-        uses: actions-rs/cargo@v1
-        with:
-=======
           key: ${{ runner.os }}-nightly-${{ hashFiles('**/Cargo.lock') }}
 
       - name: Run clippy
@@ -73,7 +45,6 @@
       - name: Run cargo fmt
         uses: actions-rs/cargo@v1
         with:
->>>>>>> bee36c60
           command: fmt
           args: -- --check
   test:
@@ -90,10 +61,6 @@
 
       - name: Set up Rust
         uses: actions-rs/toolchain@v1
-<<<<<<< HEAD
-        id: rust
-=======
->>>>>>> bee36c60
         with:
           toolchain: ${{ matrix.rust }}
           override: true
@@ -107,24 +74,13 @@
             ~/.cargo/registry/cache/
             ~/.cargo/git/db/
             target/
-<<<<<<< HEAD
-          key: |
-            cargo-${{ runner.os }}-${{ matrix.rust }}-${{ steps.rust.outputs.rustc_hash }}-${{ hashFiles('**/Cargo.lock') }}
-          restore-keys: |
-            cargo-${{ runner.os }}-${{ matrix.rust }}-${{ steps.rust.outputs.rustc_hash }}-
-=======
           key: ${{ runner.os }}-${{ matrix.rust }}-${{ hashFiles('**/Cargo.lock') }}
->>>>>>> bee36c60
 
       - name: Run integration tests
         run: |
           cargo build --release
           cargo test --release
-<<<<<<< HEAD
-          ./scripts/integration-tests
-=======
           ./tools/test.sh
->>>>>>> bee36c60
         env:
           OPENAI_API_KEY: ${{ secrets.OPENAI_API_KEY }}
 
@@ -132,10 +88,6 @@
     needs: [test, lint]
     runs-on: ubuntu-latest
     continue-on-error: false
-<<<<<<< HEAD
-    if: github.event.pull_request.merged == true
-=======
->>>>>>> bee36c60
     steps:
       - name: Checkout code
         uses: actions/checkout@v3
@@ -143,10 +95,6 @@
       - run: sudo apt-get install jq
 
       - name: Set up Rust
-<<<<<<< HEAD
-        id: rust
-=======
->>>>>>> bee36c60
         uses: actions-rs/toolchain@v1
         with:
           profile: minimal
@@ -162,26 +110,16 @@
             ~/.cargo/registry/cache/
             ~/.cargo/git/db/
             target/
-<<<<<<< HEAD
-          key: |
-            cargo-${{ runner.os }}-stable-${{ steps.rust.outputs.rustc_hash }}-${{ hashFiles('**/Cargo.lock') }}
-          restore-keys: |
-            cargo-${{ runner.os }}-stable-${{ steps.rust.outputs.rustc_hash }}-
-=======
           key: ${{ runner.os }}-stable-${{ hashFiles('**/Cargo.lock') }}
->>>>>>> bee36c60
 
       - name: Install cargo-bump
         run: cargo install cargo-bump
 
-<<<<<<< HEAD
-=======
       - name: Previous version
         id: prev_version
         run: echo "::set-output name=version::$(./scripts/current-version)"
         shell: bash
 
->>>>>>> bee36c60
       - name: Bump version using cargo-bump
         run: cargo bump patch
 
@@ -190,16 +128,12 @@
         run: echo "::set-output name=version::$(./scripts/current-version)"
         shell: bash
 
-<<<<<<< HEAD
-      - name: Update dependencies & ensure version changed
-=======
       - name: Check that version number was bumped
         if: ${{ steps.prev_version.outputs.version == steps.next_version.outputs.version }}
         run: exit 1
 
       - name: Update dependencies & ensure version changed
         if: ${{ github.event.pull_request.merged == true }}
->>>>>>> bee36c60
         run: cargo update --aggressive
 
       - name: Commit changes and tag release
@@ -210,9 +144,6 @@
           git commit -m "Update dependencies for version ${{ steps.next_version.outputs.version }}"
           git tag -a "v${{ steps.next_version.outputs.version }}" -m "Release v${{ steps.next_version.outputs.version }}"
 
-<<<<<<< HEAD
-      - name: Push changes to main
-=======
       - name: Publish to crates.io (Dry Run)
         if: ${{ github.event.pull_request.merged != true }}
         run: |
@@ -220,17 +151,12 @@
 
       - name: Push changes to main
         if: ${{ github.event.pull_request.merged == true }}
->>>>>>> bee36c60
         run: |
           git push origin main
           git push origin "v${{ steps.next_version.outputs.version }}"
 
-<<<<<<< HEAD
-      - name: Publish to crates.io
-=======
       - name: Publish to crates.io (Actual Run)
         if: ${{ github.event.pull_request.merged == true }}
->>>>>>> bee36c60
         uses: katyo/publish-crates@v2
         with:
           registry-token: ${{ secrets.CARGO_REGISTRY_TOKEN }}