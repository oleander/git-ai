--- conflicted
+++ resolved
@@ -49,22 +49,11 @@
 serde = { version = "1.0", features = ["derive"] }
 serde_derive = "1.0.217"
 serde_ini = "0.2.0"
-<<<<<<< HEAD
-serde_json = "1.0.117"
-structopt = "0.3.26"
-thiserror = "1.0.61"
-tokio = { version = "1.38.0", features = ["rt-multi-thread"] }
-tiktoken-rs = { version = "0.5.9" }
-openssl-sys = { version = "0.9.102", features = ["vendored"] }
-dirs = "5.0.1"
-=======
 serde_json = "1.0"
 
-# OpenAI integration
 async-openai = { version = "0.27.2", default-features = false }
 tiktoken-rs = "0.6.0"
 reqwest = { version = "0.12.12", default-features = true }
-
 # System utilities
 openssl-sys = { version = "0.9.105", features = ["vendored"] }
 rayon = "1.10.0"
@@ -74,7 +63,6 @@
 lazy_static = "1.5.0"
 home = "0.5.11"
 dirs = "6.0"
-
 # Syntax highlighting and markdown rendering
 syntect = { version = "5.2", default-features = false, features = [
   "default-fancy",
@@ -82,8 +70,6 @@
 pulldown-cmark = "0.12"
 comrak = "0.35"
 textwrap = "0.16"
->>>>>>> 8f798945
-
 [dev-dependencies]
 tempfile = "3.16.0"
 
