[package]
name = "git-ai"
version = "0.2.57"
edition = "2021"
description = "Git AI: Automates commit messages using ChatGPT. Stage your files, and Git AI generates the messages."
license = "MIT"
repository = "https://github.com/oleander/git-ai"

# https://github.com/oleander/git-ai/actions/runs/11872246630/artifacts/2196924470
[package.metadata.binstall]
targets = ["x86_64-unknown-linux-gnu", "x86_64-apple-darwin"]
pkg-binaries = ["git-ai", "git-ai-hook"]
name = "git-ai"

[lib]
name = "ai"
test = true

[[bin]]
name = "git-ai"
path = "src/main.rs"

[[bin]]
name = "git-ai-hook"
path = "src/bin/hook.rs"

[dependencies]
# Core functionality
anyhow = "1.0.95"
thiserror = "2.0.11"
tokio = { version = "1.43", features = ["full"] }
futures = "0.3"
parking_lot = "0.12.3"
<<<<<<< HEAD
=======
tracing = "0.1"
>>>>>>> 45b0b98d

# CLI and UI
structopt = "0.3.26"
colored = "3.0.0"
console = { version = "0.15.10", default-features = false }
indicatif = { version = "0.17.11", default-features = false }
log = "0.4.25"
env_logger = { version = "0.11.6", default-features = false }

# Git integration
git2 = { version = "0.20.0", default-features = false }

# Configuration
config = { version = "0.15.7", default-features = false, features = ["ini"] }
dotenv = "0.15.0"
serde = { version = "1.0", features = ["derive"] }
serde_derive = "1.0.217"
serde_ini = "0.2.0"
serde_json = "1.0"
<<<<<<< HEAD

# OpenAI integration
async-openai = { version = "0.27.2", default-features = false }
tiktoken-rs = "0.6.0"
reqwest = { version = "0.12.12", default-features = true }

# System utilities
openssl-sys = { version = "0.9.105", features = ["vendored"] }
rayon = "1.10.0"
num_cpus = "1.16.0"
rand = "0.9"
ctrlc = "3.4.5"
lazy_static = "1.5.0"
home = "0.5.11"
dirs = "6.0"

# Syntax highlighting and markdown rendering
syntect = { version = "5.2", default-features = false, features = [
  "default-fancy",
] }
pulldown-cmark = "0.12"
comrak = "0.35"
textwrap = "0.16"
=======
>>>>>>> 45b0b98d

async-openai = { version = "0.27.2", default-features = false }
tiktoken-rs = "0.6.0"
reqwest = { version = "0.12.12", default-features = true }
# System utilities
openssl-sys = { version = "0.9.105", features = ["vendored"] }
rayon = "1.10.0"
num_cpus = "1.16.0"
rand = "0.9"
ctrlc = "3.4.5"
lazy_static = "1.5.0"
home = "0.5.11"
dirs = "6.0"
# Syntax highlighting and markdown rendering
syntect = { version = "5.2", default-features = false, features = [
  "default-fancy",
] }
pulldown-cmark = "0.12"
comrak = "0.35"
textwrap = "0.16"
mustache = "0.9.0"
maplit = "1.0.2"
[dev-dependencies]
tempfile = "3.16.0"

[profile.release]
codegen-units = 1
opt-level = 3
debug = true
lto = true

[profile.release.package."*"]
codegen-units = 1
opt-level = 3<|MERGE_RESOLUTION|>--- conflicted
+++ resolved
@@ -26,15 +26,12 @@
 
 [dependencies]
 # Core functionality
-anyhow = "1.0.95"
+anyhow = { version = "1.0.95", features = ["backtrace"] }
 thiserror = "2.0.11"
 tokio = { version = "1.43", features = ["full"] }
 futures = "0.3"
 parking_lot = "0.12.3"
-<<<<<<< HEAD
-=======
 tracing = "0.1"
->>>>>>> 45b0b98d
 
 # CLI and UI
 structopt = "0.3.26"
@@ -54,7 +51,6 @@
 serde_derive = "1.0.217"
 serde_ini = "0.2.0"
 serde_json = "1.0"
-<<<<<<< HEAD
 
 # OpenAI integration
 async-openai = { version = "0.27.2", default-features = false }
@@ -78,30 +74,9 @@
 pulldown-cmark = "0.12"
 comrak = "0.35"
 textwrap = "0.16"
-=======
->>>>>>> 45b0b98d
-
-async-openai = { version = "0.27.2", default-features = false }
-tiktoken-rs = "0.6.0"
-reqwest = { version = "0.12.12", default-features = true }
-# System utilities
-openssl-sys = { version = "0.9.105", features = ["vendored"] }
-rayon = "1.10.0"
-num_cpus = "1.16.0"
-rand = "0.9"
-ctrlc = "3.4.5"
-lazy_static = "1.5.0"
-home = "0.5.11"
-dirs = "6.0"
-# Syntax highlighting and markdown rendering
-syntect = { version = "5.2", default-features = false, features = [
-  "default-fancy",
-] }
-pulldown-cmark = "0.12"
-comrak = "0.35"
-textwrap = "0.16"
 mustache = "0.9.0"
 maplit = "1.0.2"
+
 [dev-dependencies]
 tempfile = "3.16.0"
 
