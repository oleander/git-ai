[package]
name = "git-ai"
version = "0.2.57"
edition = "2021"
description = "Git AI: Automates commit messages using ChatGPT. Stage your files, and Git AI generates the messages."
license = "MIT"
repository = "https://github.com/oleander/git-ai"

# https://github.com/oleander/git-ai/actions/runs/11872246630/artifacts/2196924470
[package.metadata.binstall]
targets = ["x86_64-unknown-linux-gnu", "x86_64-apple-darwin"]
pkg-binaries = ["git-ai", "git-ai-hook"]
name = "git-ai"

[lib]
name = "ai"
test = true

[[bin]]
name = "git-ai"
path = "src/main.rs"

[[bin]]
name = "git-ai-hook"
path = "src/bin/hook.rs"

[dependencies]
# Core functionality
anyhow = "1.0.95"
thiserror = "2.0.11"
tokio = { version = "1.43", features = ["full"] }
futures = "0.3"
parking_lot = "0.12.3"

# CLI and UI
structopt = "0.3.26"
colored = "3.0.0"
console = { version = "0.15.10", default-features = false }
indicatif = { version = "0.17.11", default-features = false }
log = "0.4.25"
env_logger = { version = "0.11.6", default-features = false }

# Git integration
git2 = { version = "0.20.0", default-features = false }

# Configuration
config = { version = "0.15.7", default-features = false, features = ["ini"] }
dotenv = "0.15.0"
serde = { version = "1.0", features = ["derive"] }
serde_derive = "1.0.217"
serde_ini = "0.2.0"
<<<<<<< HEAD
serde_json = "1.0.117"
structopt = "0.3.26"
thiserror = "1.0.61"
tokio = { version = "1.38.0", features = ["rt-multi-thread"] }
tiktoken-rs = { version = "0.5.9" }
openssl-sys = { version = "0.9.102", features = ["vendored"] }
rayon = "1.8.1"
parking_lot = "0.12.1"
num_cpus = "1.16.0"
=======
serde_json = "1.0"

# OpenAI integration
async-openai = { version = "0.27.2", default-features = false }
tiktoken-rs = "0.6.0"
reqwest = { version = "0.12.12", default-features = true }

# System utilities
openssl-sys = { version = "0.9.105", features = ["vendored"] }
rayon = "1.10.0"
num_cpus = "1.16.0"
rand = "0.9"
ctrlc = "3.4.5"
lazy_static = "1.5.0"
home = "0.5.11"
dirs = "6.0"

# Syntax highlighting and markdown rendering
syntect = { version = "5.2", default-features = false, features = [
  "default-fancy",
] }
pulldown-cmark = "0.12"
comrak = "0.35"
textwrap = "0.16"
>>>>>>> 8f798945

[dev-dependencies]
tempfile = "3.16.0"

[profile.release]
codegen-units = 1
opt-level = 3
debug = true
lto = true

[profile.release.package."*"]
codegen-units = 1
opt-level = 3<|MERGE_RESOLUTION|>--- conflicted
+++ resolved
@@ -33,7 +33,7 @@
 parking_lot = "0.12.3"
 
 # CLI and UI
-structopt = "0.3.26"
+
 colored = "3.0.0"
 console = { version = "0.15.10", default-features = false }
 indicatif = { version = "0.17.11", default-features = false }
@@ -49,17 +49,6 @@
 serde = { version = "1.0", features = ["derive"] }
 serde_derive = "1.0.217"
 serde_ini = "0.2.0"
-<<<<<<< HEAD
-serde_json = "1.0.117"
-structopt = "0.3.26"
-thiserror = "1.0.61"
-tokio = { version = "1.38.0", features = ["rt-multi-thread"] }
-tiktoken-rs = { version = "0.5.9" }
-openssl-sys = { version = "0.9.102", features = ["vendored"] }
-rayon = "1.8.1"
-parking_lot = "0.12.1"
-num_cpus = "1.16.0"
-=======
 serde_json = "1.0"
 
 # OpenAI integration
@@ -84,7 +73,7 @@
 pulldown-cmark = "0.12"
 comrak = "0.35"
 textwrap = "0.16"
->>>>>>> 8f798945
+structopt = "0.3.26"
 
 [dev-dependencies]
 tempfile = "3.16.0"
