--- conflicted
+++ resolved
@@ -71,12 +71,9 @@
 pulldown-cmark = "0.12"
 comrak = "0.35"
 textwrap = "0.16"
-<<<<<<< HEAD
 structopt = "0.3.26"
-=======
 mustache = "0.9.0"
 maplit = "1.0.2"
->>>>>>> a2a9ad2b
 [dev-dependencies]
 tempfile = "3.16.0"
 
