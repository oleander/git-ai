[package]
name = "git-ai"
version = "0.2.60"
edition = "2021"
description = "Git AI: Automates commit messages using ChatGPT. Stage your files, and Git AI generates the messages."
license = "MIT"
repository = "https://github.com/oleander/git-ai"

# https://github.com/oleander/git-ai/actions/runs/11872246630/artifacts/2196924470
[package.metadata.binstall]
targets = ["x86_64-unknown-linux-gnu", "x86_64-apple-darwin"]
pkg-binaries = ["git-ai", "git-ai-hook"]
name = "git-ai"

[lib]
name = "ai"
test = true

[[bin]]
name = "git-ai"
path = "src/main.rs"

[[bin]]
name = "git-ai-hook"
path = "src/bin/hook.rs"

[dependencies]
# Core functionality
anyhow = { version = "1.0.95", features = ["backtrace"] }
thiserror = "2.0.11"
tokio = { version = "1.43", features = ["full"] }
futures = "0.3"
parking_lot = "0.12.3"
<<<<<<< HEAD
async-trait = "0.1"
=======
>>>>>>> 95b59778
tracing = "0.1"

# CLI and UI

colored = "3.0.0"
console = { version = "0.15.10", default-features = false }
indicatif = { version = "0.17.11", default-features = false }
log = "0.4.25"
env_logger = { version = "0.11.6", default-features = false }

# Git integration
git2 = { version = "0.20.0", default-features = false }

# Configuration
config = { version = "0.15.7", default-features = false, features = ["ini"] }
dotenv = "0.15.0"
serde = { version = "1.0", features = ["derive"] }
serde_derive = "1.0.217"
serde_ini = "0.2.0"
serde_json = "1.0"

# OpenAI integration
async-openai = { version = "0.27.2", default-features = false }
<<<<<<< HEAD
ollama-rs = { version = "0.2.5", features = ["stream"] }
=======
>>>>>>> 95b59778
tiktoken-rs = "0.6.0"
reqwest = { version = "0.12.12", default-features = true }

# System utilities
openssl-sys = { version = "0.9.105", features = ["vendored"] }
rayon = "1.10.0"
num_cpus = "1.16.0"
rand = "0.9"
ctrlc = "3.4.5"
lazy_static = "1.5.0"
home = "0.5.11"
dirs = "6.0"

# Syntax highlighting and markdown rendering
syntect = { version = "5.2", default-features = false, features = [
  "default-fancy",
] }
pulldown-cmark = "0.12"
comrak = "0.35"
textwrap = "0.16"
structopt = "0.3.26"
mustache = "0.9.0"
maplit = "1.0.2"

[dev-dependencies]
tempfile = "3.16.0"

[profile.release]
codegen-units = 1
opt-level = 3
debug = true
lto = true

[profile.release.package."*"]
codegen-units = 1
opt-level = 3<|MERGE_RESOLUTION|>--- conflicted
+++ resolved
@@ -31,10 +31,7 @@
 tokio = { version = "1.43", features = ["full"] }
 futures = "0.3"
 parking_lot = "0.12.3"
-<<<<<<< HEAD
 async-trait = "0.1"
-=======
->>>>>>> 95b59778
 tracing = "0.1"
 
 # CLI and UI
@@ -57,11 +54,9 @@
 serde_json = "1.0"
 
 # OpenAI integration
+
+ollama-rs = { version = "0.2.5", features = ["stream"] }
 async-openai = { version = "0.27.2", default-features = false }
-<<<<<<< HEAD
-ollama-rs = { version = "0.2.5", features = ["stream"] }
-=======
->>>>>>> 95b59778
 tiktoken-rs = "0.6.0"
 reqwest = { version = "0.12.12", default-features = true }
 
