--- conflicted
+++ resolved
@@ -26,30 +26,21 @@
 
 [dependencies]
 # Core functionality
-<<<<<<< HEAD
-anyhow = "1.0.95"
-=======
 anyhow = { version = "1.0.95", features = ["backtrace"] }
->>>>>>> 95b59778
 thiserror = "2.0.11"
 tokio = { version = "1.43", features = ["full"] }
 futures = "0.3"
 parking_lot = "0.12.3"
-<<<<<<< HEAD
+maplit = "1.0.2"
 
 # CLI and UI
 structopt = "0.3.26"
-=======
-tracing = "0.1"
-
-# CLI and UI
-
->>>>>>> 95b59778
 colored = "3.0.0"
 console = { version = "0.15.10", default-features = false }
 indicatif = { version = "0.17.11", default-features = false }
 log = "0.4.25"
 env_logger = { version = "0.11.6", default-features = false }
+tracing = "0.1"
 
 # Git integration
 git2 = { version = "0.20.0", default-features = false }
@@ -84,12 +75,7 @@
 pulldown-cmark = "0.12"
 comrak = "0.35"
 textwrap = "0.16"
-<<<<<<< HEAD
-=======
-structopt = "0.3.26"
 mustache = "0.9.0"
-maplit = "1.0.2"
->>>>>>> 95b59778
 
 [dev-dependencies]
 tempfile = "3.16.0"
