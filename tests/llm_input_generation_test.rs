use ai::commit::{create_commit_request, generate_instruction_template, calculate_token_usage};
use ai::model::Model;

/// Tests for the LLM input generation system
/// These tests verify that the prompt templates and request creation work correctly
/// with various edge cases and scenarios.

// =============================================================================
// SECTION 1: Minimal/Corner Case Tests
// =============================================================================

#[test]
fn test_template_generation_with_default_max_length() {
  // Test that template generation works with default config
  let result = generate_instruction_template();
  assert!(result.is_ok(), "Template generation should succeed");

  let template = result.unwrap();
  assert!(!template.is_empty(), "Template should not be empty");
  assert!(template.contains("Git Commit Message"), "Template should contain header");
  assert!(template.contains("max_length"), "Template should contain max_length reference");
}

// Note: Testing custom max_length would require modifying global config
// which is unsafe and not a good testing practice. Instead, we verify
// that the template rendering system works correctly with the default config.

#[test]
fn test_token_counting_empty_template() {
  // Token counting should work even with minimal content
  let model = Model::GPT41Mini;
  let result = model.count_tokens("");
  assert!(result.is_ok(), "Should handle empty string");
  assert_eq!(result.unwrap(), 0, "Empty string should have 0 tokens");
}

#[test]
fn test_token_counting_template() {
  // Test that we can count tokens in the actual template
<<<<<<< HEAD
  let model = Model::GPT4oMini;
  let result = calculate_token_usage(&model);
=======
  let model = Model::GPT41Mini;
  let result = token_used(&model);
>>>>>>> 69d59aa3

  assert!(result.is_ok(), "Token counting should succeed");
  let token_count = result.unwrap();

  // The template is substantial, should have a reasonable token count
  assert!(token_count > 100, "Template should have at least 100 tokens, got {}", token_count);
  assert!(token_count < 10000, "Template shouldn't exceed 10000 tokens, got {}", token_count);
}

#[test]
fn test_create_request_with_zero_tokens() {
  // Edge case: what happens with 0 max_tokens?
  let diff = "diff --git a/test.txt b/test.txt\n+Hello World".to_string();
  let result = create_commit_request(diff, 0, Model::GPT41Mini);

  assert!(result.is_ok(), "Should create request even with 0 tokens");
  let request = result.unwrap();
  assert_eq!(request.max_tokens, 0, "Should preserve 0 max_tokens");
}

#[test]
fn test_create_request_with_empty_diff() {
  // Corner case: empty diff
  let diff = "".to_string();
  let result = create_commit_request(diff.clone(), 1000, Model::GPT41Mini);

  assert!(result.is_ok(), "Should handle empty diff");
  let request = result.unwrap();
  assert_eq!(request.prompt, diff, "Should preserve empty diff");
  assert!(!request.system.is_empty(), "System prompt should not be empty");
}

#[test]
fn test_create_request_with_whitespace_only_diff() {
  // Corner case: whitespace-only diff
  let diff = "   \n\t\n   ".to_string();
  let result = create_commit_request(diff.clone(), 1000, Model::GPT41Mini);

  assert!(result.is_ok(), "Should handle whitespace-only diff");
  let request = result.unwrap();
  assert_eq!(request.prompt, diff, "Should preserve whitespace diff");
}

#[test]
fn test_create_request_preserves_model() {
  // Test that different models are preserved correctly
  let diff = "diff --git a/test.txt b/test.txt\n+Test".to_string();
  let models = vec![Model::GPT41Mini, Model::GPT45, Model::GPT41, Model::GPT41Nano];

  for model in models {
    let result = create_commit_request(diff.clone(), 1000, model);
    assert!(result.is_ok(), "Should work with model {:?}", model);

    let request = result.unwrap();
    assert_eq!(request.model, model, "Should preserve model type");
  }
}

#[test]
fn test_create_request_with_max_u16_tokens() {
  // Edge case: maximum token count
  let diff = "diff --git a/test.txt b/test.txt\n+Test".to_string();
  let max_tokens = usize::from(u16::MAX);

  let result = create_commit_request(diff, max_tokens, Model::GPT41Mini);
  assert!(result.is_ok(), "Should handle max u16 tokens");

  let request = result.unwrap();
  assert_eq!(request.max_tokens, u16::MAX, "Should cap at u16::MAX");
}

#[test]
fn test_create_request_with_overflow_tokens() {
  // Edge case: token count exceeding u16::MAX
  let diff = "diff --git a/test.txt b/test.txt\n+Test".to_string();
  let max_tokens = usize::from(u16::MAX) + 1000;

  let result = create_commit_request(diff, max_tokens, Model::GPT41Mini);
  assert!(result.is_ok(), "Should handle token overflow");

  let request = result.unwrap();
  assert_eq!(request.max_tokens, u16::MAX, "Should cap at u16::MAX on overflow");
}

// =============================================================================
// SECTION 2: Simple Test Cases
// =============================================================================

#[test]
fn test_create_request_with_simple_diff() {
  let diff = r#"diff --git a/test.txt b/test.txt
index 1234567..abcdefg 100644
--- a/test.txt
+++ b/test.txt
@@ -1,1 +1,2 @@
 Original line
+New line added
"#
  .to_string();

  let result = create_commit_request(diff.clone(), 1000, Model::GPT41Mini);
  assert!(result.is_ok(), "Should handle simple diff");

  let request = result.unwrap();
  assert_eq!(request.prompt, diff, "Diff should be preserved in prompt");
  assert!(!request.system.is_empty(), "System prompt should be generated");
  assert_eq!(request.max_tokens, 1000, "Max tokens should be preserved");
}

#[test]
fn test_create_request_with_file_addition() {
  let diff = r#"diff --git a/new_file.js b/new_file.js
new file mode 100644
index 0000000..1234567
--- /dev/null
+++ b/new_file.js
@@ -0,0 +1,5 @@
+function hello() {
+  console.log('Hello World');
+}
+
+export default hello;
"#
  .to_string();

  let result = create_commit_request(diff.clone(), 2000, Model::GPT45);
  assert!(result.is_ok(), "Should handle file addition");

  let request = result.unwrap();
  assert!(request.prompt.contains("new file mode"), "Should preserve new file marker");
  assert!(request.prompt.contains("/dev/null"), "Should preserve null source reference");
}

#[test]
fn test_create_request_with_file_deletion() {
  let diff = r#"diff --git a/old_file.js b/old_file.js
deleted file mode 100644
index 1234567..0000000
--- a/old_file.js
+++ /dev/null
@@ -1,3 +0,0 @@
-function deprecated() {
-  return 'old';
-}
"#
  .to_string();

  let result = create_commit_request(diff.clone(), 1500, Model::GPT41Mini);
  assert!(result.is_ok(), "Should handle file deletion");

  let request = result.unwrap();
  assert!(request.prompt.contains("deleted file mode"), "Should preserve deletion marker");
}

#[test]
fn test_create_request_with_file_rename() {
  let diff = r#"diff --git a/old_name.js b/new_name.js
similarity index 95%
rename from old_name.js
rename to new_name.js
index 1234567..abcdefg 100644
--- a/old_name.js
+++ b/new_name.js
@@ -1,3 +1,3 @@
-const OLD = 'value';
+const NEW = 'value';
"#
  .to_string();

  let result = create_commit_request(diff.clone(), 1000, Model::GPT41Mini);
  assert!(result.is_ok(), "Should handle file rename");

  let request = result.unwrap();
  assert!(request.prompt.contains("rename from"), "Should preserve rename metadata");
  assert!(request.prompt.contains("rename to"), "Should preserve rename metadata");
}

#[test]
fn test_token_counting_with_diff_content() {
  let model = Model::GPT41Mini;

  let small_diff = "diff --git a/a.txt b/a.txt\n+Hello";
  let medium_diff = r#"diff --git a/test.js b/test.js
index 1234..5678 100644
--- a/test.js
+++ b/test.js
@@ -1,10 +1,15 @@
 function example() {
-  console.log('old');
+  console.log('new');
+  return true;
 }
"#;

  let small_tokens = model.count_tokens(small_diff).unwrap();
  let medium_tokens = model.count_tokens(medium_diff).unwrap();

  assert!(small_tokens > 0, "Small diff should have tokens");
  assert!(medium_tokens > small_tokens, "Medium diff should have more tokens");
  assert!(medium_tokens < 1000, "Medium diff shouldn't be excessive");
}

// =============================================================================
// SECTION 3: Complex Test Cases
// =============================================================================

#[test]
fn test_create_request_with_multiple_files() {
  let diff = r#"diff --git a/file1.js b/file1.js
index 1111111..2222222 100644
--- a/file1.js
+++ b/file1.js
@@ -1,2 +1,3 @@
 const a = 1;
+const b = 2;

diff --git a/file2.js b/file2.js
index 3333333..4444444 100644
--- a/file2.js
+++ b/file2.js
@@ -1,2 +1,2 @@
-const old = true;
+const new = true;

diff --git a/file3.js b/file3.js
new file mode 100644
index 0000000..5555555
--- /dev/null
+++ b/file3.js
@@ -0,0 +1,3 @@
+function newFunc() {
+  return 'hello';
+}
"#
  .to_string();

  let result = create_commit_request(diff.clone(), 3000, Model::GPT45);
  assert!(result.is_ok(), "Should handle multiple file changes");

  let request = result.unwrap();
  assert!(request.prompt.contains("file1.js"), "Should contain first file");
  assert!(request.prompt.contains("file2.js"), "Should contain second file");
  assert!(request.prompt.contains("file3.js"), "Should contain third file");
}

#[test]
fn test_create_request_with_binary_file() {
  let diff = r#"diff --git a/image.png b/image.png
index 1234567..abcdefg 100644
Binary files a/image.png and b/image.png differ
"#
  .to_string();

  let result = create_commit_request(diff.clone(), 1000, Model::GPT41Mini);
  assert!(result.is_ok(), "Should handle binary file diff");

  let request = result.unwrap();
  assert!(request.prompt.contains("Binary files"), "Should preserve binary marker");
}

#[test]
fn test_create_request_with_special_characters() {
  let diff = r#"diff --git a/test.txt b/test.txt
index 1234567..abcdefg 100644
--- a/test.txt
+++ b/test.txt
@@ -1,3 +1,5 @@
 Regular text
+Special chars: @#$%^&*()_+-=[]{}|;':",./<>?
+Unicode: 你好世界 🚀 émojis
+Escaped: \n\t\r\\
"#
  .to_string();

  let result = create_commit_request(diff.clone(), 2000, Model::GPT41Mini);
  assert!(result.is_ok(), "Should handle special characters");

  let request = result.unwrap();
  assert!(request.prompt.contains("@#$%^&*"), "Should preserve special ASCII");
  assert!(request.prompt.contains("你好世界"), "Should preserve Unicode");
  assert!(request.prompt.contains("🚀"), "Should preserve emojis");
}

#[test]
fn test_create_request_with_large_diff() {
  // Create a large diff with many lines
  let mut diff = String::from("diff --git a/large.txt b/large.txt\nindex 1234..5678 100644\n--- a/large.txt\n+++ b/large.txt\n");

  // Add 1000 lines of changes
  for i in 0..1000 {
    diff.push_str(&format!("@@ -{},{} +{},{} @@\n", i * 10, 10, i * 10, 10));
    for j in 0..10 {
      diff.push_str(&format!("+New line {} {}\n", i, j));
    }
  }

  let result = create_commit_request(diff.clone(), 8000, Model::GPT45);
  assert!(result.is_ok(), "Should handle large diff");

  let request = result.unwrap();
  assert!(request.prompt.len() > 10000, "Large diff should be preserved");

  // Count tokens to ensure we can handle large inputs
  let model = Model::GPT45;
  let token_count = model.count_tokens(&diff).unwrap();
  assert!(token_count > 1000, "Large diff should have substantial token count");
}

#[test]
fn test_create_request_with_very_long_lines() {
  // Some diffs can have very long lines (minified code, data files, etc.)
  let long_line = "x".repeat(10000);
  let diff = format!(
    "diff --git a/data.txt b/data.txt\nindex 1234..5678 100644\n--- a/data.txt\n+++ b/data.txt\n@@ -1,1 +1,1 @@\n-old\n+{}\n",
    long_line
  );

  let result = create_commit_request(diff.clone(), 5000, Model::GPT45);
  assert!(result.is_ok(), "Should handle very long lines");

  let request = result.unwrap();
  assert!(request.prompt.contains(&long_line), "Should preserve long line");
}

#[test]
fn test_create_request_with_mixed_operations() {
  let diff = r#"diff --git a/added.txt b/added.txt
new file mode 100644
index 0000000..1111111
--- /dev/null
+++ b/added.txt
@@ -0,0 +1,1 @@
+New file content

diff --git a/modified.txt b/modified.txt
index 2222222..3333333 100644
--- a/modified.txt
+++ b/modified.txt
@@ -1,2 +1,2 @@
-Old content
+New content

diff --git a/deleted.txt b/deleted.txt
deleted file mode 100644
index 4444444..0000000
--- a/deleted.txt
+++ /dev/null
@@ -1,1 +0,0 @@
-Removed content

diff --git a/old.txt b/renamed.txt
similarity index 100%
rename from old.txt
rename to renamed.txt

diff --git a/image.png b/image.png
index 5555555..6666666 100644
Binary files a/image.png and b/image.png differ
"#
  .to_string();

  let result = create_commit_request(diff.clone(), 4000, Model::GPT45);
  assert!(result.is_ok(), "Should handle mixed operations");

  let request = result.unwrap();

  // Verify all operation types are preserved
  assert!(request.prompt.contains("new file mode"), "Should contain addition");
  assert!(request.prompt.contains("deleted file mode"), "Should contain deletion");
  assert!(request.prompt.contains("rename from"), "Should contain rename");
  assert!(request.prompt.contains("Binary files"), "Should contain binary");
  assert!(request.prompt.contains("modified.txt"), "Should contain modification");
}

#[test]
fn test_token_counting_consistency_with_complex_diff() {
  let model = Model::GPT41Mini;

  let complex_diff = r#"diff --git a/src/main.rs b/src/main.rs
index abc123..def456 100644
--- a/src/main.rs
+++ b/src/main.rs
@@ -1,10 +1,15 @@
 fn main() {
-    println!("Old version");
+    println!("New version");
+
+    // Added functionality
+    let x = compute_value();
+    println!("Result: {}", x);
 }

+fn compute_value() -> i32 {
+    42
+}
"#;

  // Count tokens multiple times to ensure consistency
  let counts: Vec<usize> = (0..5)
    .map(|_| model.count_tokens(complex_diff).unwrap())
    .collect();

  // All counts should be identical
  assert!(
    counts.windows(2).all(|w| w[0] == w[1]),
    "Token counting should be consistent, got: {:?}",
    counts
  );
}

#[test]
fn test_create_request_with_code_in_multiple_languages() {
  let diff = r#"diff --git a/main.rs b/main.rs
index 111..222 100644
--- a/main.rs
+++ b/main.rs
@@ -1,1 +1,2 @@
 fn main() {}
+fn new_func() {}

diff --git a/app.py b/app.py
index 333..444 100644
--- a/app.py
+++ b/app.py
@@ -1,1 +1,2 @@
 def hello():
+    print("world")

diff --git a/index.js b/index.js
index 555..666 100644
--- a/index.js
+++ b/index.js
@@ -1,1 +1,2 @@
 console.log('start');
+const x = 42;

diff --git a/main.go b/main.go
index 777..888 100644
--- a/main.go
+++ b/main.go
@@ -1,1 +1,3 @@
 func main() {
+	fmt.Println("hello")
 }
"#
  .to_string();

  let result = create_commit_request(diff.clone(), 5000, Model::GPT45);
  assert!(result.is_ok(), "Should handle multiple programming languages");

  let request = result.unwrap();
  assert!(request.prompt.contains("main.rs"), "Should contain Rust file");
  assert!(request.prompt.contains("app.py"), "Should contain Python file");
  assert!(request.prompt.contains("index.js"), "Should contain JavaScript file");
  assert!(request.prompt.contains("main.go"), "Should contain Go file");
}

#[test]
fn test_template_contains_required_sections() {
  let template = generate_instruction_template().unwrap();

  // Verify template has all required sections for the LLM
  let required_sections = vec![
    "Git Commit Message", "Core Requirements", "Algorithm", "Impact Score", "File-Level Division", "Commit Message Generation", "Examples",
  ];

  for section in required_sections {
    assert!(template.contains(section), "Template should contain section: {}", section);
  }
}

#[test]
fn test_request_structure_completeness() {
  let diff = "diff --git a/test.txt b/test.txt\n+test".to_string();
  let request = create_commit_request(diff.clone(), 1000, Model::GPT41Mini).unwrap();

  // Verify request has all required components
  assert!(!request.system.is_empty(), "System prompt should not be empty");
  assert_eq!(request.prompt, diff, "User prompt should match input diff");
  assert_eq!(request.max_tokens, 1000, "Max tokens should be set correctly");
  assert_eq!(request.model, Model::GPT41Mini, "Model should be set correctly");

  // Verify system prompt has reasonable length
  assert!(request.system.len() > 500, "System prompt should be substantial");
  assert!(request.system.len() < 50000, "System prompt shouldn't be excessive");
}

// =============================================================================
// SECTION 4: Integration Tests
// =============================================================================

#[test]
fn test_full_workflow_simple() {
  // End-to-end test: create a simple diff and ensure the full request pipeline works
  let simple_diff = r#"diff --git a/README.md b/README.md
index 123abc..456def 100644
--- a/README.md
+++ b/README.md
@@ -1,3 +1,4 @@
 # My Project

 This is a sample project.
+Added a new line of documentation.
"#
  .to_string();

  // Test the full workflow
<<<<<<< HEAD
  let model = Model::GPT4oMini;
  let template = generate_instruction_template().unwrap();
  let token_count = calculate_token_usage(&model).unwrap();
=======
  let model = Model::GPT41Mini;
  let template = get_instruction_template().unwrap();
  let token_count = token_used(&model).unwrap();
>>>>>>> 69d59aa3
  let request = create_commit_request(simple_diff.clone(), 2000, model).unwrap();

  // Verify all components work together
  assert!(!template.is_empty(), "Template should be generated");
  assert!(token_count > 0, "Token count should be calculated");
  assert_eq!(request.system, template, "Request should use the template");
  assert_eq!(request.prompt, simple_diff, "Request should use the diff");
  assert_eq!(request.model, model, "Request should use the correct model");
}

#[test]
fn test_end_to_end_with_token_limits() {
  // Test that we can calculate tokens for both template and diff
  let model = Model::GPT45;
  let diff = r#"diff --git a/src/main.rs b/src/main.rs
index abc..def 100644
--- a/src/main.rs
+++ b/src/main.rs
@@ -1,5 +1,10 @@
 fn main() {
     println!("Hello, world!");
+
+    // New functionality
+    let result = calculate();
+    println!("Result: {}", result);
 }
+
+fn calculate() -> i32 { 42 }
"#
  .to_string();

  // Calculate total tokens needed
  let template_tokens = calculate_token_usage(&model).unwrap();
  let diff_tokens = model.count_tokens(&diff).unwrap();
  let total_input_tokens = template_tokens + diff_tokens;

  // Ensure we can fit within model limits
  assert!(
    total_input_tokens < model.context_size(),
    "Total input tokens ({}) should fit within model context ({})",
    total_input_tokens,
    model.context_size()
  );

  // Create request with remaining tokens
  let remaining_tokens = model.context_size() - total_input_tokens;
  let request = create_commit_request(diff, remaining_tokens, model).unwrap();

  assert!(request.max_tokens > 0, "Should have tokens available for response");
}<|MERGE_RESOLUTION|>--- conflicted
+++ resolved
@@ -37,13 +37,8 @@
 #[test]
 fn test_token_counting_template() {
   // Test that we can count tokens in the actual template
-<<<<<<< HEAD
-  let model = Model::GPT4oMini;
-  let result = calculate_token_usage(&model);
-=======
   let model = Model::GPT41Mini;
   let result = token_used(&model);
->>>>>>> 69d59aa3
 
   assert!(result.is_ok(), "Token counting should succeed");
   let token_count = result.unwrap();
@@ -551,15 +546,9 @@
   .to_string();
 
   // Test the full workflow
-<<<<<<< HEAD
-  let model = Model::GPT4oMini;
-  let template = generate_instruction_template().unwrap();
-  let token_count = calculate_token_usage(&model).unwrap();
-=======
   let model = Model::GPT41Mini;
   let template = get_instruction_template().unwrap();
   let token_count = token_used(&model).unwrap();
->>>>>>> 69d59aa3
   let request = create_commit_request(simple_diff.clone(), 2000, model).unwrap();
 
   // Verify all components work together
