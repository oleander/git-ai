--- conflicted
+++ resolved
@@ -1,13 +1,9 @@
 mod common;
 
 use tempfile::NamedTempFile;
-<<<<<<< HEAD
 use anyhow::Context;
 use git2::{DiffOptions, Repository, Tree};
-=======
-use git2::{DiffOptions, Repository, Tree};
 use anyhow::{Context, Result};
->>>>>>> a2a9ad2b
 use ai::hook::*;
 use common::*;
 
