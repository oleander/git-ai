GITHUB_USER := "oleander"
GITHUB_REPO := "git-ai"
LOCAL_IMG := "git-ai:latest"
RUST_IMG := "rust:1.76.0"

release: (docker-run RUST_IMG "scripts/release")
test: (docker-run RUST_IMG "tools/test.sh")

local-github-actions:
    act --container-architecture linux/amd64

local-install:
    cargo install --debug --path .
    git ai hook uninstall || true
    git ai hook install

docker-build:
    docker build -t git-ai .

docker-run IMG CMD:
    docker run --rm -v $PWD:/git-ai -w /git-ai -it {{IMG}} {{CMD}}
cd_local:
<<<<<<< HEAD
    act

integration-test:
    source .secrets
    docker build -t git-ai-test .
    docker run --rm git-ai-test -e OPENAI_API_KEY=$OPENAI_API_KEY
=======
    act
>>>>>>> bee36c60
<|MERGE_RESOLUTION|>--- conflicted
+++ resolved
@@ -19,14 +19,11 @@
 
 docker-run IMG CMD:
     docker run --rm -v $PWD:/git-ai -w /git-ai -it {{IMG}} {{CMD}}
+
 cd_local:
-<<<<<<< HEAD
     act
 
 integration-test:
     source .secrets
     docker build -t git-ai-test .
-    docker run --rm git-ai-test -e OPENAI_API_KEY=$OPENAI_API_KEY
-=======
-    act
->>>>>>> bee36c60
+    docker run --rm git-ai-test -e OPENAI_API_KEY=$OPENAI_API_KEY