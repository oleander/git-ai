<<<<<<< HEAD
use std::fs;

use anyhow::{bail, Result};
=======
use anyhow::{anyhow, bail, Result};
use maplit::hashmap;
use mustache;
>>>>>>> 95b59778

use crate::{config, openai, profile};
use crate::model::Model;

<<<<<<< HEAD
/// Returns the instruction template for the AI model.
/// This template guides the model in generating appropriate commit messages.
fn get_instruction_template() -> String {
  profile!("Generate instruction template");
  let prompt = fs::read_to_string("resources/prompt.md").unwrap_or_else(|_| String::from("Failed to read prompt.md"));
  prompt.replace("{{max_commit_length}}", &config::APP.max_commit_length.unwrap_or(72).to_string())
=======
/// The instruction template included at compile time
const INSTRUCTION_TEMPLATE: &str = include_str!("../resources/prompt.md");

/// Returns the instruction template for the AI model.
/// This template guides the model in generating appropriate commit messages.
fn get_instruction_template() -> Result<String> {
  profile!("Generate instruction template");
  let max_length = config::APP.max_commit_length.unwrap_or(72).to_string();
  let template = mustache::compile_str(INSTRUCTION_TEMPLATE)
    .map_err(|e| anyhow!("Template compilation error: {}", e))?
    .render_to_string(&hashmap! {
      "max_length" => max_length
    })
    .map_err(|e| anyhow!("Template rendering error: {}", e))?;
  Ok(template)
>>>>>>> 95b59778
}

/// Calculates the number of tokens used by the instruction template.
///
/// # Arguments
/// * `model` - The AI model to use for token counting
///
/// # Returns
/// * `Result<usize>` - The number of tokens used or an error
pub fn get_instruction_token_count(model: &Model) -> Result<usize> {
  profile!("Calculate instruction tokens");
<<<<<<< HEAD
  model.count_tokens(&get_instruction_template())
=======
  let template = get_instruction_template()?;
  model.count_tokens(&template)
>>>>>>> 95b59778
}

/// Creates an OpenAI request for commit message generation.
///
/// # Arguments
/// * `diff` - The git diff to generate a commit message for
/// * `max_tokens` - Maximum number of tokens allowed for the response
/// * `model` - The AI model to use for generation
///
/// # Returns
<<<<<<< HEAD
/// * `openai::Request` - The prepared request
fn create_commit_request(diff: String, max_tokens: usize, model: Model) -> openai::Request {
  profile!("Prepare OpenAI request");
  openai::Request {
    system: get_instruction_template(),
    prompt: diff,
    max_tokens: max_tokens.try_into().unwrap_or(u16::MAX),
    model
  }
=======
/// * `Result<openai::Request>` - The prepared request
fn create_commit_request(diff: String, max_tokens: usize, model: Model) -> Result<openai::Request> {
  profile!("Prepare OpenAI request");
  let template = get_instruction_template()?;
  Ok(openai::Request {
    system: template,
    prompt: diff,
    max_tokens: max_tokens.try_into().unwrap_or(u16::MAX),
    model
  })
>>>>>>> 95b59778
}

/// Generates a commit message using the AI model.
///
/// # Arguments
/// * `diff` - The git diff to generate a commit message for
/// * `max_tokens` - Maximum number of tokens allowed for the response
/// * `model` - The AI model to use for generation
///
/// # Returns
/// * `Result<openai::Response>` - The generated commit message or an error
///
/// # Errors
/// Returns an error if:
/// - max_tokens is 0
/// - OpenAI API call fails
pub async fn generate(patch: String, remaining_tokens: usize, model: Model) -> Result<openai::Response> {
  profile!("Generate commit message");

  if remaining_tokens == 0 {
    bail!("Maximum token count must be greater than zero")
  }

<<<<<<< HEAD
  let request = create_commit_request(patch, remaining_tokens, model);
=======
  let request = create_commit_request(patch, remaining_tokens, model)?;
>>>>>>> 95b59778
  openai::call(request).await
}

pub fn token_used(model: &Model) -> Result<usize> {
  get_instruction_token_count(model)
}<|MERGE_RESOLUTION|>--- conflicted
+++ resolved
@@ -1,24 +1,10 @@
-<<<<<<< HEAD
-use std::fs;
-
-use anyhow::{bail, Result};
-=======
 use anyhow::{anyhow, bail, Result};
 use maplit::hashmap;
 use mustache;
->>>>>>> 95b59778
 
 use crate::{config, openai, profile};
 use crate::model::Model;
 
-<<<<<<< HEAD
-/// Returns the instruction template for the AI model.
-/// This template guides the model in generating appropriate commit messages.
-fn get_instruction_template() -> String {
-  profile!("Generate instruction template");
-  let prompt = fs::read_to_string("resources/prompt.md").unwrap_or_else(|_| String::from("Failed to read prompt.md"));
-  prompt.replace("{{max_commit_length}}", &config::APP.max_commit_length.unwrap_or(72).to_string())
-=======
 /// The instruction template included at compile time
 const INSTRUCTION_TEMPLATE: &str = include_str!("../resources/prompt.md");
 
@@ -34,7 +20,6 @@
     })
     .map_err(|e| anyhow!("Template rendering error: {}", e))?;
   Ok(template)
->>>>>>> 95b59778
 }
 
 /// Calculates the number of tokens used by the instruction template.
@@ -46,33 +31,17 @@
 /// * `Result<usize>` - The number of tokens used or an error
 pub fn get_instruction_token_count(model: &Model) -> Result<usize> {
   profile!("Calculate instruction tokens");
-<<<<<<< HEAD
-  model.count_tokens(&get_instruction_template())
-=======
-  let template = get_instruction_template()?;
-  model.count_tokens(&template)
->>>>>>> 95b59778
+  model.count_tokens(&get_instruction_template()?)
 }
 
-/// Creates an OpenAI request for commit message generation.
+/// Creates a commit request for the OpenAI API.
 ///
 /// # Arguments
-/// * `diff` - The git diff to generate a commit message for
-/// * `max_tokens` - Maximum number of tokens allowed for the response
-/// * `model` - The AI model to use for generation
+/// * `diff` - The diff to generate a commit message for
+/// * `max_tokens` - The maximum number of tokens to use
+/// * `model` - The model to use for generation
 ///
 /// # Returns
-<<<<<<< HEAD
-/// * `openai::Request` - The prepared request
-fn create_commit_request(diff: String, max_tokens: usize, model: Model) -> openai::Request {
-  profile!("Prepare OpenAI request");
-  openai::Request {
-    system: get_instruction_template(),
-    prompt: diff,
-    max_tokens: max_tokens.try_into().unwrap_or(u16::MAX),
-    model
-  }
-=======
 /// * `Result<openai::Request>` - The prepared request
 fn create_commit_request(diff: String, max_tokens: usize, model: Model) -> Result<openai::Request> {
   profile!("Prepare OpenAI request");
@@ -83,35 +52,25 @@
     max_tokens: max_tokens.try_into().unwrap_or(u16::MAX),
     model
   })
->>>>>>> 95b59778
 }
 
-/// Generates a commit message using the AI model.
+/// Generates a commit message for the given patch.
 ///
 /// # Arguments
-/// * `diff` - The git diff to generate a commit message for
-/// * `max_tokens` - Maximum number of tokens allowed for the response
-/// * `model` - The AI model to use for generation
+/// * `patch` - The patch to generate a commit message for
+/// * `remaining_tokens` - The maximum number of tokens to use
+/// * `model` - The model to use for generation
 ///
 /// # Returns
-/// * `Result<openai::Response>` - The generated commit message or an error
-///
-/// # Errors
-/// Returns an error if:
-/// - max_tokens is 0
-/// - OpenAI API call fails
-pub async fn generate(patch: String, remaining_tokens: usize, model: Model) -> Result<openai::Response> {
+/// * `Result<String>` - The generated commit message or an error
+pub async fn generate(patch: String, remaining_tokens: usize, model: Model) -> Result<String> {
   profile!("Generate commit message");
 
-  if remaining_tokens == 0 {
-    bail!("Maximum token count must be greater than zero")
+  if patch.is_empty() {
+    bail!("No changes to commit");
   }
 
-<<<<<<< HEAD
-  let request = create_commit_request(patch, remaining_tokens, model);
-=======
   let request = create_commit_request(patch, remaining_tokens, model)?;
->>>>>>> 95b59778
   openai::call(request).await
 }
 
