--- conflicted
+++ resolved
@@ -3,7 +3,6 @@
 use std::str::FromStr;
 
 use anyhow::{bail, Result};
-use serde::{Deserialize, Serialize};
 use tiktoken_rs::get_completion_max_tokens;
 use tiktoken_rs::model::get_context_size;
 
@@ -13,7 +12,6 @@
 const MODEL_GPT4: &str = "gpt-4";
 const MODEL_GPT4_OPTIMIZED: &str = "gpt-4o";
 const MODEL_GPT4_MINI: &str = "gpt-4o-mini";
-<<<<<<< HEAD
 const MODEL_GPT4_TURBO: &str = "gpt-4-turbo-preview";
 const MODEL_LLAMA2: &str = "llama2:latest";
 const MODEL_CODELLAMA: &str = "codellama:latest";
@@ -22,18 +20,15 @@
 const MODEL_SMOLLM2: &str = "smollm2:135m";
 const MODEL_TAVERNARI: &str = "tavernari/git-commit-message:latest";
 const MODEL_SLYOTIS: &str = "SlyOtis/git-auto-message:latest";
-=======
->>>>>>> 95b59778
 
 /// Represents the available AI models for commit message generation.
 /// Each model has different capabilities and token limits.
-#[derive(Debug, PartialEq, Eq, Hash, Copy, Clone, Serialize, Deserialize, Default)]
+#[derive(Debug, Clone, Copy, PartialEq, Eq, Default)]
 pub enum Model {
   /// Standard GPT-4 model
   GPT4,
   /// Optimized GPT-4 model for better performance
   GPT4o,
-<<<<<<< HEAD
   /// GPT-4 Turbo model
   GPT4Turbo,
   /// Default model - Mini version of optimized GPT-4 for faster processing
@@ -53,16 +48,10 @@
   Tavernari,
   /// SlyOtis Git Auto Message model
   SlyOtis
-=======
-  /// Default model - Mini version of optimized GPT-4 for faster processing
-  #[default]
-  GPT4oMini
->>>>>>> 95b59778
 }
 
 impl Model {
   /// Counts the number of tokens in the given text for the current model.
-  /// This is used to ensure we stay within the model's token limits.
   ///
   /// # Arguments
   /// * `text` - The text to count tokens for
@@ -71,7 +60,6 @@
   /// * `Result<usize>` - The number of tokens or an error
   pub fn count_tokens(&self, text: &str) -> Result<usize> {
     profile!("Count tokens");
-<<<<<<< HEAD
     match self {
       Model::Llama2 | Model::CodeLlama | Model::Mistral | Model::DeepSeekR1_7B | Model::SmollM2 | Model::Tavernari | Model::SlyOtis => {
         // For Ollama models, we'll estimate tokens based on word count
@@ -88,14 +76,6 @@
         )
       }
     }
-=======
-    let model_str: &str = self.into();
-    Ok(
-      self
-        .context_size()
-        .saturating_sub(get_completion_max_tokens(model_str, text)?)
-    )
->>>>>>> 95b59778
   }
 
   /// Gets the maximum context size for the current model.
@@ -104,7 +84,6 @@
   /// * `usize` - The maximum number of tokens the model can process
   pub fn context_size(&self) -> usize {
     profile!("Get context size");
-<<<<<<< HEAD
     match self {
       Model::Llama2 | Model::CodeLlama | Model::Mistral | Model::DeepSeekR1_7B | Model::SmollM2 | Model::Tavernari | Model::SlyOtis =>
         4096_usize,
@@ -113,10 +92,6 @@
         get_context_size(model_str)
       }
     }
-=======
-    let model_str: &str = self.into();
-    get_context_size(model_str)
->>>>>>> 95b59778
   }
 
   /// Truncates the given text to fit within the specified token limit.
@@ -127,43 +102,24 @@
   ///
   /// # Returns
   /// * `Result<String>` - The truncated text or an error
-  pub(crate) fn truncate(&self, text: &str, max_tokens: usize) -> Result<String> {
+  pub fn truncate(&self, text: &str, max_tokens: usize) -> Result<String> {
     profile!("Truncate text");
-    self.walk_truncate(text, max_tokens, usize::MAX)
-  }
+    let mut truncated = String::new();
+    let mut current_tokens = 0;
 
-  /// Recursively truncates text to fit within token limits while maintaining coherence.
-  /// Uses a binary search-like approach to find the optimal truncation point.
-  ///
-  /// # Arguments
-  /// * `text` - The text to truncate
-  /// * `max_tokens` - The maximum number of tokens allowed
-  /// * `within` - The maximum allowed deviation from target token count
-  ///
-  /// # Returns
-  /// * `Result<String>` - The truncated text or an error
-  pub(crate) fn walk_truncate(&self, text: &str, max_tokens: usize, within: usize) -> Result<String> {
-    profile!("Walk truncate iteration");
-    log::debug!("max_tokens: {}, within: {}", max_tokens, within);
+    for line in text.lines() {
+      let line_tokens = self.count_tokens(line)?;
+      if current_tokens + line_tokens > max_tokens {
+        break;
+      }
+      if !truncated.is_empty() {
+        truncated.push('\n');
+      }
+      truncated.push_str(line);
+      current_tokens += line_tokens;
+    }
 
-    let truncated = {
-      profile!("Split and join text");
-      text
-        .split_whitespace()
-        .take(max_tokens)
-        .collect::<Vec<&str>>()
-        .join(" ")
-    };
-
-    let token_count = self.count_tokens(&truncated)?;
-    let offset = token_count.saturating_sub(max_tokens);
-
-    if offset > within || offset == 0 {
-      Ok(truncated)
-    } else {
-      // Recursively adjust token count to get closer to target
-      self.walk_truncate(text, max_tokens + offset, within)
-    }
+    Ok(truncated)
   }
 }
 
@@ -172,7 +128,6 @@
     match model {
       Model::GPT4o => MODEL_GPT4_OPTIMIZED,
       Model::GPT4 => MODEL_GPT4,
-<<<<<<< HEAD
       Model::GPT4Turbo => MODEL_GPT4_TURBO,
       Model::GPT4oMini => MODEL_GPT4_MINI,
       Model::Llama2 => MODEL_LLAMA2,
@@ -182,9 +137,6 @@
       Model::SmollM2 => MODEL_SMOLLM2,
       Model::Tavernari => MODEL_TAVERNARI,
       Model::SlyOtis => MODEL_SLYOTIS
-=======
-      Model::GPT4oMini => MODEL_GPT4_MINI
->>>>>>> 95b59778
     }
   }
 }
@@ -194,7 +146,6 @@
 
   fn from_str(s: &str) -> Result<Self> {
     match s.trim().to_lowercase().as_str() {
-<<<<<<< HEAD
       s if s.eq_ignore_ascii_case(MODEL_GPT4_OPTIMIZED) => Ok(Model::GPT4o),
       s if s.eq_ignore_ascii_case(MODEL_GPT4) => Ok(Model::GPT4),
       s if s.eq_ignore_ascii_case(MODEL_GPT4_TURBO) => Ok(Model::GPT4Turbo),
@@ -206,11 +157,6 @@
       s if s.eq_ignore_ascii_case(MODEL_SMOLLM2) => Ok(Model::SmollM2),
       s if s.eq_ignore_ascii_case(MODEL_TAVERNARI) => Ok(Model::Tavernari),
       s if s.eq_ignore_ascii_case(MODEL_SLYOTIS) => Ok(Model::SlyOtis),
-=======
-      MODEL_GPT4_OPTIMIZED => Ok(Model::GPT4o),
-      MODEL_GPT4 => Ok(Model::GPT4),
-      MODEL_GPT4_MINI => Ok(Model::GPT4oMini),
->>>>>>> 95b59778
       model => bail!("Invalid model name: {}", model)
     }
   }
