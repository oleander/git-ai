mod config;
mod filesystem;

use std::path::PathBuf;

use structopt::StructOpt;
use anyhow::Result;
use dotenv::dotenv;

use crate::config::App;
<<<<<<< HEAD

mod finetune;
use crate::finetune::FinetuneArgs;
=======
use crate::filesystem::Filesystem;
>>>>>>> 95b59778

#[derive(StructOpt)]
#[structopt(name = "git-ai", about = "A git extension that uses OpenAI to generate commit messages")]
enum Cli {
  #[structopt(about = "Installs the git-ai hook")]
  Hook(HookSubcommand),
  #[structopt(about = "Sets or gets configuration values")]
  Config(ConfigSubcommand),
  #[structopt(about = "Exports training data for fine-tuning")]
  Finetune(FinetuneArgs)
}

#[derive(StructOpt)]
enum HookSubcommand {
  #[structopt(about = "Installs the git-ai hook")]
  Install,
  #[structopt(about = "Uninstalls the git-ai hook")]
  Uninstall,
  #[structopt(about = "Reinstalls the git-ai hook")]
  Reinstall
}

#[derive(StructOpt)]
enum ConfigSubcommand {
  #[structopt(about = "Sets a configuration value")]
  Set(SetSubcommand),

  #[structopt(about = "Resets the internal configuration to the default values")]
  Reset
}

#[derive(StructOpt)]
enum SetSubcommand {
  #[structopt(about = "Sets the model to use")]
  Model(Model),

  #[structopt(about = "Sets the maximum number of tokens to use for the diff")]
  MaxTokens {
    #[structopt(help = "The maximum number of tokens", name = "max-tokens")]
    max_tokens: usize
  },

  #[structopt(about = "Sets the maximum length of the commit message")]
  MaxCommitLength {
    #[structopt(help = "The maximum length of the commit message", name = "max-commit-length")]
    max_commit_length: usize
  },

  #[structopt(about = "Sets the OpenAI API key")]
  OpenaiApiKey {
    #[structopt(help = "The OpenAI API key", name = "VALUE")]
    value: String
  }
}

#[derive(StructOpt)]
struct Model {
  #[structopt(help = "The value to set", name = "VALUE")]
  value: String
}

#[derive(Debug, StructOpt)]
#[structopt(name = "git-ai")]
pub struct Args {
  #[structopt(subcommand)]
  #[allow(dead_code)]
  cmd: Command
}

#[derive(Debug, StructOpt)]
pub enum Command {
  #[structopt(name = "optimize")]
  Optimize {
    #[structopt(long, default_value = "resources/prompt.md")]
    prompt_file: String,

    #[structopt(long, default_value = "stats.json")]
    stats_file: String,

    #[structopt(long, default_value = "tmp")]
    temp_dir: String,

    #[structopt(long, default_value = "100")]
    iterations: u32,

    #[structopt(long, default_value = "0.8")]
    threshold: f32,

    #[structopt(long, default_value = "ai")]
    scoring_mode: String,

    #[structopt(long)]
    verbose: bool
<<<<<<< HEAD
  } // ... other commands ...
=======
  }
>>>>>>> 95b59778
}

// Hook installation functions
fn run_install() -> Result<()> {
<<<<<<< HEAD
  let hook_path = PathBuf::from(".git/hooks/prepare-commit-msg");
  let current_exe = std::env::current_exe()?;
  let hook_binary = current_exe.parent().unwrap().join("git-ai-hook");

  if hook_path.exists() {
    std::fs::remove_file(&hook_path)?;
  }

  std::os::unix::fs::symlink(&hook_binary, &hook_path)?;
  println!("🔗 Hook symlinked successfully to \x1B[3m{}\x1B[0m", hook_path.display());
=======
  let fs = Filesystem::new()?;
  let hook_bin = fs.git_ai_hook_bin_path()?;
  let hook_file = fs.prepare_commit_msg_path()?;

  if hook_file.exists() {
    hook_file.delete()?;
  }

  hook_file.symlink(&hook_bin)?;
  println!("🔗 Hook symlinked successfully to \x1B[3m{}\x1B[0m", hook_file);
>>>>>>> 95b59778

  Ok(())
}

fn run_uninstall() -> Result<()> {
<<<<<<< HEAD
  let hook_path = PathBuf::from(".git/hooks/prepare-commit-msg");

  if hook_path.exists() {
    std::fs::remove_file(&hook_path)?;
    println!("🗑️  Hook uninstalled successfully from \x1B[3m{}\x1B[0m", hook_path.display());
  } else {
    println!("⚠️  No hook found at \x1B[3m{}\x1B[0m", hook_path.display());
=======
  let fs = Filesystem::new()?;
  let hook_file = fs.prepare_commit_msg_path()?;

  if hook_file.exists() {
    hook_file.delete()?;
    println!("🗑️  Hook uninstalled successfully from \x1B[3m{}\x1B[0m", hook_file);
  } else {
    println!("⚠️  No hook found at \x1B[3m{}\x1B[0m", hook_file);
>>>>>>> 95b59778
  }

  Ok(())
}

fn run_reinstall() -> Result<()> {
  run_uninstall()?;
  run_install()?;
  Ok(())
}

// Config management functions
fn run_config_reset() -> Result<()> {
  let config_dir = dirs::config_dir()
    .ok_or_else(|| anyhow::anyhow!("Could not find config directory"))?
    .join("git-ai");

  if config_dir.exists() {
    std::fs::remove_dir_all(&config_dir)?;
    println!("🗑️  Configuration reset successfully");
  } else {
    println!("⚠️  No configuration found to reset");
  }

  Ok(())
}

fn run_config_model(value: String) -> Result<()> {
  let mut app = App::new()?;
  app.update_model(value.clone())?;
  println!("✅ Model set to: {}", value);
  Ok(())
}

fn run_config_max_tokens(max_tokens: usize) -> Result<()> {
  let mut app = App::new()?;
  app.update_max_tokens(max_tokens)?;
  println!("✅ Max tokens set to: {}", max_tokens);
  Ok(())
}

fn run_config_max_commit_length(max_commit_length: usize) -> Result<()> {
  let mut app = App::new()?;
  app.update_max_commit_length(max_commit_length)?;
  println!("✅ Max commit length set to: {}", max_commit_length);
  Ok(())
}

fn run_config_openai_api_key(value: String) -> Result<()> {
  let mut app = App::new()?;
  app.update_openai_api_key(value)?;
  println!("✅ OpenAI API key updated");
  Ok(())
}

#[tokio::main(flavor = "multi_thread")]
async fn main() -> Result<()> {
  dotenv().ok();

  let args = Cli::from_args();

  match args {
    Cli::Hook(sub) =>
      match sub {
        HookSubcommand::Install => {
          run_install()?;
        }
        HookSubcommand::Uninstall => {
          run_uninstall()?;
        }
        HookSubcommand::Reinstall => {
          run_reinstall()?;
        }
      },
    Cli::Config(config) =>
      match config {
        ConfigSubcommand::Reset => {
          run_config_reset()?;
        }

        ConfigSubcommand::Set(set) =>
          match set {
            SetSubcommand::Model(model) => {
              run_config_model(model.value)?;
            }
            SetSubcommand::MaxTokens { max_tokens } => {
              run_config_max_tokens(max_tokens)?;
            }
            SetSubcommand::MaxCommitLength { max_commit_length } => {
              run_config_max_commit_length(max_commit_length)?;
            }
            SetSubcommand::OpenaiApiKey { value } => {
              run_config_openai_api_key(value)?;
            }
          },
      },
    Cli::Finetune(args) => {
      finetune::run(args).await?;
    }
  }

  Ok(())
}<|MERGE_RESOLUTION|>--- conflicted
+++ resolved
@@ -1,20 +1,13 @@
 mod config;
 mod filesystem;
-
-use std::path::PathBuf;
 
 use structopt::StructOpt;
 use anyhow::Result;
 use dotenv::dotenv;
+use ai::finetune::{self, FinetuneArgs};
 
 use crate::config::App;
-<<<<<<< HEAD
-
-mod finetune;
-use crate::finetune::FinetuneArgs;
-=======
 use crate::filesystem::Filesystem;
->>>>>>> 95b59778
 
 #[derive(StructOpt)]
 #[structopt(name = "git-ai", about = "A git extension that uses OpenAI to generate commit messages")]
@@ -108,27 +101,11 @@
 
     #[structopt(long)]
     verbose: bool
-<<<<<<< HEAD
-  } // ... other commands ...
-=======
-  }
->>>>>>> 95b59778
+  }
 }
 
 // Hook installation functions
 fn run_install() -> Result<()> {
-<<<<<<< HEAD
-  let hook_path = PathBuf::from(".git/hooks/prepare-commit-msg");
-  let current_exe = std::env::current_exe()?;
-  let hook_binary = current_exe.parent().unwrap().join("git-ai-hook");
-
-  if hook_path.exists() {
-    std::fs::remove_file(&hook_path)?;
-  }
-
-  std::os::unix::fs::symlink(&hook_binary, &hook_path)?;
-  println!("🔗 Hook symlinked successfully to \x1B[3m{}\x1B[0m", hook_path.display());
-=======
   let fs = Filesystem::new()?;
   let hook_bin = fs.git_ai_hook_bin_path()?;
   let hook_file = fs.prepare_commit_msg_path()?;
@@ -139,21 +116,11 @@
 
   hook_file.symlink(&hook_bin)?;
   println!("🔗 Hook symlinked successfully to \x1B[3m{}\x1B[0m", hook_file);
->>>>>>> 95b59778
 
   Ok(())
 }
 
 fn run_uninstall() -> Result<()> {
-<<<<<<< HEAD
-  let hook_path = PathBuf::from(".git/hooks/prepare-commit-msg");
-
-  if hook_path.exists() {
-    std::fs::remove_file(&hook_path)?;
-    println!("🗑️  Hook uninstalled successfully from \x1B[3m{}\x1B[0m", hook_path.display());
-  } else {
-    println!("⚠️  No hook found at \x1B[3m{}\x1B[0m", hook_path.display());
-=======
   let fs = Filesystem::new()?;
   let hook_file = fs.prepare_commit_msg_path()?;
 
@@ -162,7 +129,6 @@
     println!("🗑️  Hook uninstalled successfully from \x1B[3m{}\x1B[0m", hook_file);
   } else {
     println!("⚠️  No hook found at \x1B[3m{}\x1B[0m", hook_file);
->>>>>>> 95b59778
   }
 
   Ok(())
