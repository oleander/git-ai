--- conflicted
+++ resolved
@@ -147,7 +147,6 @@
       .to_patch(remaining_tokens, model)
       .context("Failed to generate patch")?;
 
-<<<<<<< HEAD
     if patch.is_empty() {
       bail!("No changes to commit");
     }
@@ -155,17 +154,10 @@
     pb.set_message("Generating commit message...");
     let response = commit::generate(patch, remaining_tokens, model).await?;
     pb.set_message("Writing commit message...");
-=======
-    let response = commit::generate(patch.to_string(), remaining_tokens, model).await?;
-    std::fs::write(&self.commit_msg_file, response.response.trim())?;
 
-    pb.finish_and_clear();
->>>>>>> 95b59778
-
-    self.commit_msg_file.write(&response.response)?;
+    self.commit_msg_file.write(response.response)?;
     Ok(())
   }
-<<<<<<< HEAD
 }
 
 #[tokio::main]
@@ -176,102 +168,5 @@
   if let Err(e) = args.handle().await {
     eprintln!("Error: {}", e);
     process::exit(1);
-=======
-
-  async fn execute(&self) -> Result<()> {
-    use Source::*;
-
-    match self.source {
-      Some(Message | Template | Merge | Squash) => Ok(()),
-      Some(Commit) | None => {
-        let repo = Repository::open_from_env().context("Failed to open repository")?;
-        let model = config::APP
-          .model
-          .clone()
-          .unwrap_or("gpt-4o-mini".to_string())
-          .into();
-        let used_tokens = commit::token_used(&model)?;
-        let max_tokens = config::APP.max_tokens.unwrap_or(model.context_size());
-        let remaining_tokens = max_tokens.saturating_sub(used_tokens).max(512); // Ensure minimum 512 tokens
-
-        let tree = match self.sha1.as_deref() {
-          Some("HEAD") | None => repo.head().ok().and_then(|head| head.peel_to_tree().ok()),
-          Some(sha1) => {
-            // Try to resolve the reference first
-            if let Ok(obj) = repo.revparse_single(sha1) {
-              obj.peel_to_tree().ok()
-            } else {
-              // If not a reference, try as direct OID
-              repo
-                .find_object(Oid::from_str(sha1)?, None)
-                .ok()
-                .and_then(|obj| obj.peel_to_tree().ok())
-            }
-          }
-        };
-
-        let diff = repo.to_diff(tree.clone())?;
-        if diff.is_empty()? {
-          if self.source == Some(Commit) {
-            // For amend operations, we want to keep the existing message
-            return Ok(());
-          }
-          bail!("No changes to commit");
-        }
-
-        let pb = ProgressBar::new_spinner();
-        let style = ProgressStyle::default_spinner()
-          .tick_strings(&["-", "\\", "|", "/"])
-          .template("{spinner:.blue} {msg}")
-          .context("Failed to create progress bar style")?;
-
-        pb.set_style(style);
-        pb.set_message("Generating commit message...");
-        pb.enable_steady_tick(Duration::from_millis(150));
-
-        // Check if a commit message already exists and is not empty
-        if !std::fs::read_to_string(&self.commit_msg_file)?
-          .trim()
-          .is_empty()
-        {
-          log::debug!("A commit message has already been provided");
-          pb.finish_and_clear();
-          return Ok(());
-        }
-
-        let patch = repo
-          .to_patch(tree, remaining_tokens, model)
-          .context("Failed to get patch")?;
-
-        let response = commit::generate(patch.to_string(), remaining_tokens, model).await?;
-        std::fs::write(&self.commit_msg_file, response.response.trim())?;
-
-        pb.finish_and_clear();
-
-        Ok(())
-      }
-    }
-  }
-}
-
-#[tokio::main]
-async fn main() -> Result<()> {
-  if std::env::var("RUST_LOG").is_ok() {
-    env_logger::init();
-  }
-
-  let time = std::time::Instant::now();
-  let args = Args::from_args();
-
-  if log::log_enabled!(log::Level::Debug) {
-    log::debug!("Arguments: {:?}", args);
-  }
-
-  if let Err(err) = args.execute().await {
-    eprintln!("{} ({:?})", err, time.elapsed());
-    exit(1);
-  } else if log::log_enabled!(log::Level::Debug) {
-    log::debug!("Completed in {:?}", time.elapsed());
->>>>>>> 95b59778
   }
 }