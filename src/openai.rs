--- conflicted
+++ resolved
@@ -5,11 +5,7 @@
 use anyhow::{anyhow, Context, Result};
 use colored::*;
 
-<<<<<<< HEAD
-use crate::{config, profile};
-=======
 use crate::{commit, config, profile};
->>>>>>> 45b0b98d
 use crate::model::Model;
 
 const MAX_ATTEMPTS: usize = 3;
@@ -28,86 +24,9 @@
 }
 
 /// Generates an improved commit message using the provided prompt and diff
-<<<<<<< HEAD
-pub async fn generate_commit_message(diff: &str, prompt: &str, file_context: &str, author: &str, date: &str) -> Result<String> {
-  profile!("Generate commit message");
-  let system_prompt = format!(
-    "You are an expert at writing clear, concise git commit messages. \
-     Your task is to generate a commit message for the following code changes.\n\n\
-     {}\n\n\
-     Consider:\n\
-     - Author: {}\n\
-     - Date: {}\n\
-     - Files changed: {}\n",
-    prompt, author, date, file_context
-  );
-
-  let response = call(Request {
-    system:     system_prompt,
-    prompt:     format!("Generate a commit message for this diff:\n\n{}", diff),
-    max_tokens: 256,
-    model:      Model::GPT4oMini
-  })
-  .await?;
-
-  Ok(response.response.trim().to_string())
-}
-
-/// Scores a commit message against the original using AI evaluation
-pub async fn score_commit_message(message: &str, original: &str) -> Result<f32> {
-  profile!("Score commit message");
-  let system_prompt = "You are an expert at evaluating git commit messages. Score the following commit message on these criteria:
-      - Accuracy (0-1): How well does it describe the actual changes?
-      - Clarity (0-1): How clear and understandable is the message?
-      - Brevity (0-1): Is it concise while being informative?
-      - Categorization (0-1): Does it properly categorize the type of change?
-
-      Return ONLY a JSON object containing these scores and brief feedback.";
-
-  let response = call(Request {
-    system:     system_prompt.to_string(),
-    prompt:     format!("Original commit message:\n{}\n\nGenerated commit message:\n{}", original, message),
-    max_tokens: 512,
-    model:      Model::GPT4oMini
-  })
-  .await?;
-
-  // Parse the JSON response to get the overall score
-  let parsed: serde_json::Value = serde_json::from_str(&response.response).context("Failed to parse scoring response as JSON")?;
-
-  let accuracy = parsed["accuracy"].as_f64().unwrap_or(0.0) as f32;
-  let clarity = parsed["clarity"].as_f64().unwrap_or(0.0) as f32;
-  let brevity = parsed["brevity"].as_f64().unwrap_or(0.0) as f32;
-  let categorization = parsed["categorization"].as_f64().unwrap_or(0.0) as f32;
-
-  Ok((accuracy + clarity + brevity + categorization) / 4.0)
-}
-
-/// Optimizes a prompt based on performance metrics
-pub async fn optimize_prompt(current_prompt: &str, performance_metrics: &str) -> Result<String> {
-  profile!("Optimize prompt");
-  let system_prompt = "You are an expert at optimizing prompts for AI systems. \
-      Your task is to improve a prompt used for generating git commit messages \
-      based on performance metrics. Return ONLY the improved prompt text.";
-
-  let response = call(Request {
-    system:     system_prompt.to_string(),
-    prompt:     format!(
-      "Current prompt:\n{}\n\nPerformance metrics:\n{}\n\n\
-       Suggest an improved version of this prompt that addresses any weaknesses \
-       shown in the metrics while maintaining its strengths.",
-      current_prompt, performance_metrics
-    ),
-    max_tokens: 1024,
-    model:      Model::GPT4oMini
-  })
-  .await?;
-
-=======
 pub async fn generate_commit_message(diff: &str) -> Result<String> {
   profile!("Generate commit message");
   let response = commit::generate(diff.into(), 256, Model::GPT4oMini).await?;
->>>>>>> 45b0b98d
   Ok(response.response.trim().to_string())
 }
 
@@ -118,21 +37,6 @@
   }
 
   let lines: Vec<&str> = text.lines().collect();
-<<<<<<< HEAD
-
-  // Try increasingly aggressive truncation until we fit
-  for attempt in 0..MAX_ATTEMPTS {
-    let portion_size = match attempt {
-      0 => lines.len() / 8,  // First try: Keep 25% (12.5% each end)
-      1 => lines.len() / 12, // Second try: Keep ~16% (8% each end)
-      _ => lines.len() / 20  // Final try: Keep 10% (5% each end)
-    };
-
-    let mut truncated = Vec::new();
-    truncated.extend(lines.iter().take(portion_size));
-    truncated.push("... (truncated for length) ...");
-    truncated.extend(lines.iter().rev().take(portion_size).rev());
-=======
   if lines.is_empty() {
     return Ok(String::new());
   }
@@ -152,7 +56,6 @@
     let mut truncated = Vec::new();
     truncated.extend(lines.iter().take(keep_lines));
     truncated.push("... (truncated for length) ...");
->>>>>>> 45b0b98d
 
     let result = truncated.join("\n");
     let new_token_count = model.count_tokens(&result)?;
@@ -162,14 +65,6 @@
     }
   }
 
-<<<<<<< HEAD
-  // If all attempts failed, return a minimal version
-  let mut minimal = Vec::new();
-  minimal.extend(lines.iter().take(lines.len() / 50));
-  minimal.push("... (severely truncated for length) ...");
-  minimal.extend(lines.iter().rev().take(lines.len() / 50).rev());
-  Ok(minimal.join("\n"))
-=======
   // If standard truncation failed, do minimal version with iterative reduction
   let mut minimal = Vec::new();
   let mut current_size = lines.len() / 50; // Start with 2% of lines
@@ -191,7 +86,6 @@
 
   // If everything fails, return just the truncation message
   Ok("... (content too large, completely truncated) ...".to_string())
->>>>>>> 45b0b98d
 }
 
 pub async fn call(request: Request) -> Result<Response> {
@@ -251,32 +145,32 @@
               "ERROR:".bold().bright_red(),
               "Network error:".bright_white(),
               e.to_string().dimmed(),
-              "Failed to connect to OpenAI service.".dimmed(),
+              "Failed to connect to OpenAI API.".dimmed(),
               "Check your internet connection".yellow(),
-              "Verify OpenAI service is not experiencing downtime".yellow()
+              "Verify OpenAI service availability".yellow()
             ),
           _ =>
             format!(
-              "{} {}\n    {}\n\nDetails:\n    {}",
+              "{} {}\n    {}\n\nDetails:\n    {}\n\nSuggested Actions:\n    1. {}",
               "ERROR:".bold().bright_red(),
               "Unexpected error:".bright_white(),
               err.to_string().dimmed(),
-              "An unexpected error occurred while communicating with OpenAI.".dimmed()
+              "An unexpected error occurred while calling OpenAI API.".dimmed(),
+              "Please report this issue on GitHub".yellow()
             ),
         };
         return Err(anyhow!(error_msg));
       }
     };
 
-    let content = response
-      .choices
-      .first()
-      .context("No choices returned")?
-      .message
-      .content
-      .clone()
-      .context("No content returned")?;
-
-    Ok(Response { response: content })
+    Ok(Response {
+      response: response
+        .choices
+        .first()
+        .context("No response choices available")?
+        .message
+        .content
+        .clone()
+    })
   }
 }