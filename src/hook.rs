#![allow(dead_code)]
use std::collections::HashMap;
use std::path::PathBuf;
<<<<<<< HEAD
=======
use std::fs::File;
>>>>>>> 95b59778
use std::sync::Arc;
use std::sync::atomic::{AtomicUsize, Ordering};

use structopt::StructOpt;
use git2::{Diff, DiffFormat, DiffOptions, Repository, Tree};
use anyhow::{Context, Result};
use thiserror::Error;
use rayon::prelude::*;
use parking_lot::Mutex;
use num_cpus;

use crate::model::Model;
use crate::profile;

// Constants
const MAX_POOL_SIZE: usize = 100;
const DEFAULT_STRING_CAPACITY: usize = 4096;
const PARALLEL_CHUNK_SIZE: usize = 10;

// Types
type DiffData = Vec<(PathBuf, String, usize)>;

// Error definitions
#[derive(Error, Debug)]
pub enum HookError {
  #[error("Failed to open repository")]
  OpenRepository,

  #[error("Failed to get patch")]
  GetPatch,

  #[error("Empty diff output")]
  EmptyDiffOutput,

  #[error("Failed to write commit message")]
  WriteCommitMessage,

  #[error(transparent)]
  Anyhow(#[from] anyhow::Error)
}

// CLI Arguments
#[derive(StructOpt, Debug)]
#[structopt(name = "commit-msg-hook", about = "A tool for generating commit messages.")]
pub struct Args {
  pub commit_msg_file: PathBuf,

  #[structopt(short = "t", long = "type")]
  pub commit_type: Option<String>,

  #[structopt(short = "s", long = "sha1")]
  pub sha1: Option<String>
}

// Memory management
#[derive(Debug)]
struct StringPool {
  strings:  Vec<String>,
  capacity: usize
}

impl StringPool {
  fn new(capacity: usize) -> Self {
    Self { strings: Vec::with_capacity(capacity), capacity }
  }

  fn get(&mut self) -> String {
    self
      .strings
      .pop()
      .unwrap_or_else(|| String::with_capacity(self.capacity))
  }

  fn put(&mut self, mut string: String) {
    string.clear();
    if self.strings.len() < MAX_POOL_SIZE {
      self.strings.push(string);
    }
  }
}

// File operations traits
pub trait FilePath {
  fn is_empty(&self) -> Result<bool> {
    self.read().map(|s| s.is_empty())
  }

  fn read(&self) -> Result<String>;
  fn write(&self, content: &str) -> Result<()>;
}

impl FilePath for PathBuf {
<<<<<<< HEAD
  fn read(&self) -> Result<String> {
    std::fs::read_to_string(self).context("Failed to read file")
  }

  fn write(&self, content: &str) -> Result<()> {
    std::fs::write(self, content).context("Failed to write file")
=======
  fn write(&self, msg: String) -> Result<()> {
    File::create(self)?
      .write_all(msg.as_bytes())
      .map_err(Into::into)
  }

  fn read(&self) -> Result<String> {
    let mut contents = String::new();
    File::open(self)?.read_to_string(&mut contents)?;
    Ok(contents)
>>>>>>> 95b59778
  }
}

// Git operations traits
trait DiffDeltaPath {
  fn path(&self) -> PathBuf;
}

impl DiffDeltaPath for git2::DiffDelta<'_> {
  fn path(&self) -> PathBuf {
    self
      .new_file()
      .path()
      .or_else(|| self.old_file().path())
      .map(|p| p.to_path_buf())
      .unwrap_or_default()
  }
}

// String conversion traits
pub trait Utf8String {
  fn to_utf8(&self) -> String;
}

<<<<<<< HEAD
impl Utf8String for [u8] {
  fn to_utf8(&self) -> String {
    String::from_utf8_lossy(self)
      .chars()
      .filter(|c| !c.is_control() || *c == '\n' || *c == '\t')
      .collect()
=======
impl Utf8String for Vec<u8> {
  fn to_utf8(&self) -> String {
    String::from_utf8_lossy(self).into_owned()
  }
}

impl Utf8String for [u8] {
  fn to_utf8(&self) -> String {
    String::from_utf8_lossy(self).into_owned()
>>>>>>> 95b59778
  }
}

// Patch generation traits
pub trait PatchDiff {
  fn to_patch(&self, max_token_count: usize, model: Model) -> Result<String>;
  fn collect_diff_data(&self) -> Result<HashMap<PathBuf, String>>;
  fn is_empty(&self) -> Result<bool>;
}

impl PatchDiff for Diff<'_> {
  fn to_patch(&self, max_tokens: usize, model: Model) -> Result<String> {
    profile!("Generating patch diff");

    // Step 1: Collect diff data (non-parallel)
    let files = self.collect_diff_data()?;

    // Step 2: Prepare files for processing
    let mut files_with_tokens: DiffData = files
      .into_iter()
      .map(|(path, content)| {
        let token_count = model.count_tokens(&content).unwrap_or_default();
        (path, content, token_count)
      })
      .collect();

    files_with_tokens.sort_by_key(|(_, _, count)| *count);

    // Step 3: Process files in parallel
    let thread_pool = rayon::ThreadPoolBuilder::new()
      .num_threads(num_cpus::get())
      .build()
      .context("Failed to create thread pool")?;

    let total_files = files_with_tokens.len();
    let remaining_tokens = Arc::new(AtomicUsize::new(max_tokens));
    let result_chunks = Arc::new(Mutex::new(Vec::with_capacity(total_files)));
    let processed_files = Arc::new(AtomicUsize::new(0));

    let chunks: Vec<_> = files_with_tokens
      .chunks(PARALLEL_CHUNK_SIZE)
      .map(|chunk| chunk.to_vec())
      .collect();

    let model = Arc::new(model);

    thread_pool.install(|| {
      chunks
        .par_iter()
        .try_for_each(|chunk| process_chunk(chunk, &model, total_files, &processed_files, &remaining_tokens, &result_chunks))
    })?;

    // Step 4: Combine results
    let results = result_chunks.lock();
    let mut final_result = String::with_capacity(
      results
        .iter()
        .map(|(_, content): &(PathBuf, String)| content.len())
        .sum()
    );

    for (_, content) in results.iter() {
      if !final_result.is_empty() {
        final_result.push('\n');
      }
      final_result.push_str(content);
    }

    Ok(final_result)
  }

  fn collect_diff_data(&self) -> Result<HashMap<PathBuf, String>> {
    profile!("Processing diff changes");

    let string_pool = Arc::new(Mutex::new(StringPool::new(DEFAULT_STRING_CAPACITY)));
    let files = Arc::new(Mutex::new(HashMap::new()));

    self.print(DiffFormat::Patch, |diff, _hunk, line| {
      let content = line.content().to_utf8();
      let mut line_content = string_pool.lock().get();

      match line.origin() {
        '+' | '-' => line_content.push_str(&content),
        _ => {
          line_content.push_str("context: ");
          line_content.push_str(&content);
        }
      };

      let mut files = files.lock();
      let entry = files
        .entry(diff.path())
        .or_insert_with(|| String::with_capacity(DEFAULT_STRING_CAPACITY));
      entry.push_str(&line_content);
      string_pool.lock().put(line_content);
      true
    })?;

    Ok(
      Arc::try_unwrap(files)
        .expect("Arc still has multiple owners")
        .into_inner()
    )
  }

  fn is_empty(&self) -> Result<bool> {
    let mut has_changes = false;

    self.foreach(
      &mut |_file, _progress| {
        has_changes = true;
        true
      },
      None,
      None,
      None
    )?;

    Ok(!has_changes)
  }
}

fn process_chunk(
  chunk: &[(PathBuf, String, usize)], model: &Arc<Model>, total_files: usize, processed_files: &AtomicUsize,
  remaining_tokens: &AtomicUsize, result_chunks: &Arc<Mutex<Vec<(PathBuf, String)>>>
) -> Result<()> {
  let mut chunk_results = Vec::with_capacity(chunk.len());

  for (path, content, token_count) in chunk {
    let current_file_num = processed_files.fetch_add(1, Ordering::SeqCst);
    let files_remaining = total_files.saturating_sub(current_file_num);

    // Calculate max_tokens_per_file based on actual remaining files
    let total_remaining = remaining_tokens.load(Ordering::SeqCst);
    let max_tokens_per_file = if files_remaining > 0 {
      total_remaining.saturating_div(files_remaining)
    } else {
      total_remaining
    };

    if max_tokens_per_file == 0 {
<<<<<<< HEAD
      // Return early since no tokens are left for any remaining files
      return Ok(());
=======
      continue;
>>>>>>> 95b59778
    }

    let token_count = *token_count;
    let allocated_tokens = token_count.min(max_tokens_per_file);

    if remaining_tokens
      .fetch_update(Ordering::SeqCst, Ordering::SeqCst, |current| {
        if current >= allocated_tokens {
          Some(current - allocated_tokens)
        } else {
          None
        }
      })
      .is_ok()
    {
      let processed_content = if token_count > allocated_tokens {
        model.truncate(content, allocated_tokens)?
      } else {
        content.clone()
      };
      chunk_results.push((path.clone(), processed_content));
    }
<<<<<<< HEAD
  }

  if !chunk_results.is_empty() {
    result_chunks.lock().extend(chunk_results);
  }
=======
  }

  if !chunk_results.is_empty() {
    result_chunks.lock().extend(chunk_results);
  }
>>>>>>> 95b59778
  Ok(())
}

pub trait PatchRepository {
  fn to_diff(&self, tree: Option<Tree<'_>>) -> Result<git2::Diff<'_>>;
  fn to_commit_diff(&self, tree: Option<Tree<'_>>) -> Result<git2::Diff<'_>>;
  fn configure_diff_options(&self, opts: &mut DiffOptions);
  fn configure_commit_diff_options(&self, opts: &mut DiffOptions);
}

impl PatchRepository for Repository {
<<<<<<< HEAD
  fn to_diff(&self, tree: Option<Tree<'_>>) -> Result<git2::Diff<'_>> {
    profile!("Git diff generation");
    let mut opts = DiffOptions::new();
    self.configure_diff_options(&mut opts);

    match tree {
      Some(tree) => {
        // Get the diff between tree and working directory, including staged changes
        self.diff_tree_to_workdir_with_index(Some(&tree), Some(&mut opts))
      }
      None => {
        // If there's no HEAD yet, compare against an empty tree
        let empty_tree = self.find_tree(self.treebuilder(None)?.write()?)?;
        // Get the diff between empty tree and working directory, including staged changes
        self.diff_tree_to_workdir_with_index(Some(&empty_tree), Some(&mut opts))
      }
    }
    .context("Failed to get diff")
  }

  fn to_commit_diff(&self, tree: Option<Tree<'_>>) -> Result<git2::Diff<'_>> {
    profile!("Git commit diff generation");
    let mut opts = DiffOptions::new();
=======
  fn to_patch(&self, tree: Option<Tree>, max_token_count: usize, model: Model) -> Result<String> {
    profile!("Repository patch generation");
    self.to_commit_diff(tree)?.to_patch(max_token_count, model)
  }

  fn to_diff(&self, tree: Option<Tree<'_>>) -> Result<git2::Diff<'_>> {
    profile!("Git diff generation");
    let mut opts = DiffOptions::new();
    self.configure_diff_options(&mut opts);

    match tree {
      Some(tree) => {
        // Get the diff between tree and working directory, including staged changes
        self.diff_tree_to_workdir_with_index(Some(&tree), Some(&mut opts))
      }
      None => {
        // If there's no HEAD yet, compare against an empty tree
        let empty_tree = self.find_tree(self.treebuilder(None)?.write()?)?;
        // Get the diff between empty tree and working directory, including staged changes
        self.diff_tree_to_workdir_with_index(Some(&empty_tree), Some(&mut opts))
      }
    }
    .context("Failed to get diff")
  }

  fn to_commit_diff(&self, tree: Option<Tree<'_>>) -> Result<git2::Diff<'_>> {
    profile!("Git commit diff generation");
    let mut opts = DiffOptions::new();
>>>>>>> 95b59778
    self.configure_commit_diff_options(&mut opts);

    match tree {
      Some(tree) => {
        // Get the diff between tree and index (staged changes only)
        self.diff_tree_to_index(Some(&tree), None, Some(&mut opts))
      }
      None => {
        // If there's no HEAD yet, compare against an empty tree
        let empty_tree = self.find_tree(self.treebuilder(None)?.write()?)?;
        // Get the diff between empty tree and index (staged changes only)
        self.diff_tree_to_index(Some(&empty_tree), None, Some(&mut opts))
      }
    }
    .context("Failed to get diff")
  }

  fn configure_diff_options(&self, opts: &mut DiffOptions) {
    opts
      .ignore_whitespace_change(true)
      .recurse_untracked_dirs(true)
      .recurse_ignored_dirs(false)
      .ignore_whitespace_eol(true)
      .ignore_blank_lines(true)
      .include_untracked(true)
      .ignore_whitespace(true)
      .indent_heuristic(false)
      .ignore_submodules(true)
      .include_ignored(false)
      .interhunk_lines(0)
      .context_lines(0)
      .patience(true)
      .minimal(true);
  }

  fn configure_commit_diff_options(&self, opts: &mut DiffOptions) {
    opts
      .ignore_whitespace_change(false)
      .recurse_untracked_dirs(false)
      .recurse_ignored_dirs(false)
      .ignore_whitespace_eol(true)
      .ignore_blank_lines(true)
      .include_untracked(false)
      .ignore_whitespace(true)
      .indent_heuristic(false)
      .ignore_submodules(true)
      .include_ignored(false)
      .interhunk_lines(0)
      .context_lines(0)
      .patience(true)
      .minimal(true);
  }
}

#[cfg(test)]
mod tests {
  use super::*;

  #[test]
  fn test_string_pool_new() {
    let pool = StringPool::new(100);
    assert_eq!(pool.strings.len(), 0);
    assert_eq!(pool.capacity, 100);
  }

  #[test]
  fn test_string_pool_get() {
    let mut pool = StringPool::new(10);
    let s1 = pool.get();
    assert_eq!(s1.capacity(), 10);
    assert_eq!(s1.len(), 0);
  }

  #[test]
  fn test_string_pool_put_and_get() {
    let mut pool = StringPool::new(10);
    let mut s1 = String::with_capacity(10);
    s1.push_str("test");
    pool.put(s1);

    assert_eq!(pool.strings.len(), 1);

    let s2 = pool.get();
    assert_eq!(s2.capacity(), 10);
    assert_eq!(s2.len(), 0);
    assert_eq!(pool.strings.len(), 0);
  }

  #[test]
  fn test_string_pool_limit() {
    let mut pool = StringPool::new(10);

    for _ in 0..150 {
      pool.put(String::with_capacity(10));
    }

    assert_eq!(pool.strings.len(), MAX_POOL_SIZE);
  }
}<|MERGE_RESOLUTION|>--- conflicted
+++ resolved
@@ -1,12 +1,10 @@
 #![allow(dead_code)]
 use std::collections::HashMap;
 use std::path::PathBuf;
-<<<<<<< HEAD
-=======
 use std::fs::File;
->>>>>>> 95b59778
 use std::sync::Arc;
 use std::sync::atomic::{AtomicUsize, Ordering};
+use std::io::{Read, Write};
 
 use structopt::StructOpt;
 use git2::{Diff, DiffFormat, DiffOptions, Repository, Tree};
@@ -92,19 +90,11 @@
     self.read().map(|s| s.is_empty())
   }
 
+  fn write(&self, msg: String) -> Result<()>;
   fn read(&self) -> Result<String>;
-  fn write(&self, content: &str) -> Result<()>;
 }
 
 impl FilePath for PathBuf {
-<<<<<<< HEAD
-  fn read(&self) -> Result<String> {
-    std::fs::read_to_string(self).context("Failed to read file")
-  }
-
-  fn write(&self, content: &str) -> Result<()> {
-    std::fs::write(self, content).context("Failed to write file")
-=======
   fn write(&self, msg: String) -> Result<()> {
     File::create(self)?
       .write_all(msg.as_bytes())
@@ -115,7 +105,6 @@
     let mut contents = String::new();
     File::open(self)?.read_to_string(&mut contents)?;
     Ok(contents)
->>>>>>> 95b59778
   }
 }
 
@@ -130,7 +119,7 @@
       .new_file()
       .path()
       .or_else(|| self.old_file().path())
-      .map(|p| p.to_path_buf())
+      .map(PathBuf::from)
       .unwrap_or_default()
   }
 }
@@ -140,14 +129,6 @@
   fn to_utf8(&self) -> String;
 }
 
-<<<<<<< HEAD
-impl Utf8String for [u8] {
-  fn to_utf8(&self) -> String {
-    String::from_utf8_lossy(self)
-      .chars()
-      .filter(|c| !c.is_control() || *c == '\n' || *c == '\t')
-      .collect()
-=======
 impl Utf8String for Vec<u8> {
   fn to_utf8(&self) -> String {
     String::from_utf8_lossy(self).into_owned()
@@ -157,7 +138,6 @@
 impl Utf8String for [u8] {
   fn to_utf8(&self) -> String {
     String::from_utf8_lossy(self).into_owned()
->>>>>>> 95b59778
   }
 }
 
@@ -299,12 +279,7 @@
     };
 
     if max_tokens_per_file == 0 {
-<<<<<<< HEAD
-      // Return early since no tokens are left for any remaining files
-      return Ok(());
-=======
       continue;
->>>>>>> 95b59778
     }
 
     let token_count = *token_count;
@@ -327,23 +302,16 @@
       };
       chunk_results.push((path.clone(), processed_content));
     }
-<<<<<<< HEAD
   }
 
   if !chunk_results.is_empty() {
     result_chunks.lock().extend(chunk_results);
   }
-=======
-  }
-
-  if !chunk_results.is_empty() {
-    result_chunks.lock().extend(chunk_results);
-  }
->>>>>>> 95b59778
   Ok(())
 }
 
 pub trait PatchRepository {
+  fn to_patch(&self, tree: Option<Tree<'_>>, max_token_count: usize, model: Model) -> Result<String>;
   fn to_diff(&self, tree: Option<Tree<'_>>) -> Result<git2::Diff<'_>>;
   fn to_commit_diff(&self, tree: Option<Tree<'_>>) -> Result<git2::Diff<'_>>;
   fn configure_diff_options(&self, opts: &mut DiffOptions);
@@ -351,7 +319,11 @@
 }
 
 impl PatchRepository for Repository {
-<<<<<<< HEAD
+  fn to_patch(&self, tree: Option<Tree>, max_token_count: usize, model: Model) -> Result<String> {
+    profile!("Repository patch generation");
+    self.to_commit_diff(tree)?.to_patch(max_token_count, model)
+  }
+
   fn to_diff(&self, tree: Option<Tree<'_>>) -> Result<git2::Diff<'_>> {
     profile!("Git diff generation");
     let mut opts = DiffOptions::new();
@@ -375,36 +347,6 @@
   fn to_commit_diff(&self, tree: Option<Tree<'_>>) -> Result<git2::Diff<'_>> {
     profile!("Git commit diff generation");
     let mut opts = DiffOptions::new();
-=======
-  fn to_patch(&self, tree: Option<Tree>, max_token_count: usize, model: Model) -> Result<String> {
-    profile!("Repository patch generation");
-    self.to_commit_diff(tree)?.to_patch(max_token_count, model)
-  }
-
-  fn to_diff(&self, tree: Option<Tree<'_>>) -> Result<git2::Diff<'_>> {
-    profile!("Git diff generation");
-    let mut opts = DiffOptions::new();
-    self.configure_diff_options(&mut opts);
-
-    match tree {
-      Some(tree) => {
-        // Get the diff between tree and working directory, including staged changes
-        self.diff_tree_to_workdir_with_index(Some(&tree), Some(&mut opts))
-      }
-      None => {
-        // If there's no HEAD yet, compare against an empty tree
-        let empty_tree = self.find_tree(self.treebuilder(None)?.write()?)?;
-        // Get the diff between empty tree and working directory, including staged changes
-        self.diff_tree_to_workdir_with_index(Some(&empty_tree), Some(&mut opts))
-      }
-    }
-    .context("Failed to get diff")
-  }
-
-  fn to_commit_diff(&self, tree: Option<Tree<'_>>) -> Result<git2::Diff<'_>> {
-    profile!("Git commit diff generation");
-    let mut opts = DiffOptions::new();
->>>>>>> 95b59778
     self.configure_commit_diff_options(&mut opts);
 
     match tree {
