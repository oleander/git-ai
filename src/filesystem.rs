--- conflicted
+++ resolved
@@ -7,11 +7,6 @@
 use anyhow::{bail, Context, Result};
 use git2::{Repository, RepositoryOpenFlags as Flags};
 
-<<<<<<< HEAD
-use crate::profile;
-
-=======
->>>>>>> 95b59778
 /// Error messages for filesystem operations
 const ERR_CURRENT_DIR: &str = "Failed to get current directory";
 
@@ -44,7 +39,6 @@
   /// # Returns
   /// * `bool` - true if the file exists, false otherwise
   pub fn exists(&self) -> bool {
-    profile!("Check file exists");
     self.path.exists()
   }
 
@@ -53,7 +47,6 @@
   /// # Returns
   /// * `Result<()>` - Success or an error if deletion fails
   pub fn delete(&self) -> Result<()> {
-    profile!("Delete file");
     log::debug!("Removing file at {}", self);
     fs::remove_file(&self.path).with_context(|| format!("Failed to remove file at {}", self))
   }
@@ -66,10 +59,6 @@
   /// # Returns
   /// * `Result<()>` - Success or an error if link creation fails
   pub fn symlink(&self, target: &File) -> Result<()> {
-<<<<<<< HEAD
-    profile!("Create symlink");
-=======
->>>>>>> 95b59778
     log::debug!("Symlinking {} to {}", target, self);
     symlink_unix(&target.path, &self.path).with_context(|| format!("Failed to symlink {} to {}", target, self))
   }
@@ -79,10 +68,6 @@
   /// # Returns
   /// * `Result<Dir>` - The relative path as a Dir or an error
   pub fn relative_path(&self) -> Result<Dir> {
-<<<<<<< HEAD
-    profile!("Get relative file path");
-=======
->>>>>>> 95b59778
     let current_dir = env::current_dir().context(ERR_CURRENT_DIR)?;
     let relative = self
       .path
@@ -97,7 +82,6 @@
   /// # Returns
   /// * `Dir` - The parent directory
   pub fn parent(&self) -> Dir {
-    profile!("Get parent directory");
     Dir::new(self.path.parent().unwrap_or(Path::new("")).to_path_buf())
   }
 }
@@ -142,7 +126,6 @@
   /// # Returns
   /// * `bool` - true if the directory exists, false otherwise
   pub fn exists(&self) -> bool {
-    profile!("Check directory exists");
     self.path.exists()
   }
 
@@ -151,7 +134,6 @@
   /// # Returns
   /// * `Result<()>` - Success or an error if creation fails
   pub fn create_dir_all(&self) -> Result<()> {
-    profile!("Create directory recursively");
     log::debug!("Creating directory at {}", self);
     fs::create_dir_all(&self.path).with_context(|| format!("Failed to create directory at {}", self))
   }
@@ -161,10 +143,6 @@
   /// # Returns
   /// * `Result<Self>` - The relative path or an error
   pub fn relative_path(&self) -> Result<Self> {
-<<<<<<< HEAD
-    profile!("Get relative directory path");
-=======
->>>>>>> 95b59778
     let current_dir = env::current_dir().context(ERR_CURRENT_DIR)?;
     let relative = self
       .path
@@ -172,7 +150,6 @@
       .with_context(|| format!("Failed to strip prefix from {}", self.path.display()))?;
 
     Ok(Self::new(relative.to_path_buf()))
-<<<<<<< HEAD
   }
 }
 
@@ -195,77 +172,17 @@
   /// # Returns
   /// * `Result<Self>` - The initialized filesystem or an error
   pub fn new() -> Result<Self> {
-    profile!("Initialize filesystem");
-
     // Get current directory
-    let current_dir = {
-      profile!("Get current directory");
-      env::current_dir().context(ERR_CURRENT_DIR)?
-    };
+    let current_dir = { env::current_dir().context(ERR_CURRENT_DIR)? };
 
     // Get executable path
-    let git_ai_bin_path = {
-      profile!("Get executable path");
-      env::current_exe().context("Failed to get current executable")?
-    };
+    let git_ai_bin_path = { env::current_exe().context("Failed to get current executable")? };
 
     // Open git repository
     let repo = {
-      profile!("Open git repository");
       Repository::open_ext(&current_dir, Flags::empty(), Vec::<&Path>::new())
         .with_context(|| format!("Failed to open repository at {}", current_dir.display()))?
     };
-
-    // Get git path and ensure it's absolute
-    let git_path = {
-      let mut path = repo.path().to_path_buf();
-      if path.is_relative() {
-        profile!("Convert relative git path to absolute");
-        path = current_dir.join(path);
-      }
-      path
-    };
-
-    // Get hook binary path
-    let git_ai_hook_bin_path = {
-      profile!("Get hook binary path");
-      let hook_path = git_ai_bin_path
-        .parent()
-        .with_context(|| format!("Failed to get parent directory of {}", git_ai_bin_path.display()))?
-        .join("git-ai-hook");
-
-=======
-  }
-}
-
-impl std::fmt::Display for Dir {
-  fn fmt(&self, f: &mut std::fmt::Formatter<'_>) -> std::fmt::Result {
-    write!(f, "{}", self.path.display())
-  }
-}
-
-impl From<Dir> for Result<Dir> {
-  fn from(dir: Dir) -> Result<Dir> {
-    Ok(dir)
-  }
-}
-
-impl Filesystem {
-  /// Creates a new Filesystem instance.
-  /// Initializes paths for git hooks and binaries.
-  ///
-  /// # Returns
-  /// * `Result<Self>` - The initialized filesystem or an error
-  pub fn new() -> Result<Self> {
-    // Get current directory
-    let current_dir = env::current_dir().context(ERR_CURRENT_DIR)?;
-
-    // Get executable path
-    let git_ai_bin_path = env::current_exe().context("Failed to get current executable")?;
-
-    // Open git repository
-    let repo = Repository::open_ext(&current_dir, Flags::empty(), Vec::<&Path>::new())
-      .with_context(|| format!("Failed to open repository at {}", current_dir.display()))?;
 
     // Get git path and ensure it's absolute
     let git_path = {
@@ -283,7 +200,6 @@
         .with_context(|| format!("Failed to get parent directory of {}", git_ai_bin_path.display()))?
         .join("git-ai-hook");
 
->>>>>>> 95b59778
       if !hook_path.exists() {
         bail!("Hook binary not found at {}", hook_path.display());
       }
@@ -301,10 +217,6 @@
   /// # Returns
   /// * `Result<File>` - The hook binary path or an error
   pub fn git_ai_hook_bin_path(&self) -> Result<File> {
-<<<<<<< HEAD
-    profile!("Get hook binary file");
-=======
->>>>>>> 95b59778
     Ok(File::new(self.git_ai_hook_bin_path.clone()))
   }
 
@@ -313,7 +225,6 @@
   /// # Returns
   /// * `Dir` - The hooks directory path
   pub fn git_hooks_path(&self) -> Dir {
-    profile!("Get hooks directory");
     Dir::new(self.git_hooks_path.clone())
   }
 
@@ -322,7 +233,6 @@
   /// # Returns
   /// * `Result<File>` - The hook path or an error
   pub fn prepare_commit_msg_path(&self) -> Result<File> {
-    profile!("Get prepare-commit-msg hook path");
     if !self.git_hooks_path.exists() {
       bail!("Hooks directory not found at {}", self.git_hooks_path.display());
     }
