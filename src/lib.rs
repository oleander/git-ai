--- conflicted
+++ resolved
@@ -2,8 +2,5 @@
 pub mod config;
 pub mod hook;
 pub mod style;
-<<<<<<< HEAD
 pub mod model;
-=======
-pub mod filesystem;
->>>>>>> ac7c9a07
+pub mod filesystem;